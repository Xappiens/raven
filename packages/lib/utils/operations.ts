/**
 * Function to remove the current user from the DM Channel Name - used when the peer user is not found
 * @param channelName 
 * @param currentUser 
 * @returns 
 */
export const replaceCurrentUserFromDMChannelName = (channelName: string, currentUser: string) => {
    return channelName.replace(currentUser, '').replace(' _ ', '')
}

/**
 * Function to return extension of a file
 * @param filename name of the file with extension
 * @returns extension
 */
export const getFileExtension = (filename: string) => {

    const extension = filename?.split('.').pop()?.split('?')[0].toLocaleLowerCase() ?? ''
    return extension;
}

export const VIDEO_FORMATS = ['mp4', 'webm']
/**
 * Function to check if a file is a video
 * @param extension extension of the file
 * @returns boolean
 */
export const isVideoFile = (ext: string) => {

    return VIDEO_FORMATS.includes(ext)
}

export const IMAGE_FORMATS = ['jpg', 'jpeg', 'png']
/**
 * Function to check if a file is an image
 * @param extension extension of the file
 * @returns boolean
 */
export const isImageFile = (ext: string) => {

    return IMAGE_FORMATS.includes(ext)
}

/**
 * Function to return name of a file name without extension
 * @param filename name of the file with extension
 * @returns name of the file without extension
 */
export const getFileName = (filename: string) => {

    const name = filename?.split('/')?.pop()

    return name?.split('?')[0] ?? ''
}

export const getFileMimeType = (fileName: string) => {
    const extension = getFileExtension(fileName)
    const mimeTypes: { [key: string]: string } = {
        pdf: 'application/pdf',
        jpg: 'image/jpeg',
        jpeg: 'image/jpeg',
        png: 'image/png',
        doc: 'application/msword',
        docx: 'application/vnd.openxmlformats-officedocument.wordprocessingml.document',
        txt: 'text/plain',
        mp4: 'video/mp4',
    };
    return mimeTypes[extension as keyof typeof mimeTypes] || '*/*';
}

// list of mostly used file extensions
export const ALLOWED_FILE_EXTENSIONS = ['pdf', 'doc', 'docx', 'xls', 'xlsx', 'csv', 'ppt', 'pptx', 'txt', 'jpg', 'jpeg', 'png', 'gif', 'bmp', 'tiff', 'ico', 'webp', 'mp4', 'webm', 'mp3', 'wav', 'ogg', 'avi', 'mov', 'wmv', 'flv', 'mkv', 'webm']

<<<<<<< HEAD
/**
 * Function to format bytes to human readable format
 * @param bytes size in bytes
 * @param decimals number of decimal places
 * @returns string of human readable size
 */
export const formatBytes = (bytes: number, decimals = 0) => {

    if (bytes === 0) return '0 Bytes'

    const k = 1024
    const sizes = ['Bytes', 'KB', 'MB', 'GB', 'TB', 'PB', 'EB', 'ZB', 'YB']

    const i = Math.floor(Math.log(bytes) / Math.log(k))

    return parseFloat((bytes / Math.pow(k, i)).toFixed(decimals)) + ' ' + sizes[i]
=======
export const getSiteNameFromUrl = (url?: string) => {
    if (!url) return ''
    return url.replace('https://', '').replace('http://', '').replace('www.', '').split('/')[0]
>>>>>>> de07398d
}<|MERGE_RESOLUTION|>--- conflicted
+++ resolved
@@ -71,7 +71,6 @@
 // list of mostly used file extensions
 export const ALLOWED_FILE_EXTENSIONS = ['pdf', 'doc', 'docx', 'xls', 'xlsx', 'csv', 'ppt', 'pptx', 'txt', 'jpg', 'jpeg', 'png', 'gif', 'bmp', 'tiff', 'ico', 'webp', 'mp4', 'webm', 'mp3', 'wav', 'ogg', 'avi', 'mov', 'wmv', 'flv', 'mkv', 'webm']
 
-<<<<<<< HEAD
 /**
  * Function to format bytes to human readable format
  * @param bytes size in bytes
@@ -88,9 +87,9 @@
     const i = Math.floor(Math.log(bytes) / Math.log(k))
 
     return parseFloat((bytes / Math.pow(k, i)).toFixed(decimals)) + ' ' + sizes[i]
-=======
+}
+
 export const getSiteNameFromUrl = (url?: string) => {
     if (!url) return ''
     return url.replace('https://', '').replace('http://', '').replace('www.', '').split('/')[0]
->>>>>>> de07398d
 }