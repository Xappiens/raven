import frappe
from frappe import _
from frappe.model.document import Document
from datetime import timedelta
from frappe.query_builder.functions import Count, Coalesce
from frappe.query_builder import Case, Order, JoinType
import json
from raven.api.raven_channel import get_peer_user_id
channel = frappe.qb.DocType("Raven Channel")
channel_member = frappe.qb.DocType("Raven Channel Member")
message = frappe.qb.DocType('Raven Message')
user = frappe.qb.DocType("User")


def track_visit(channel_id, commit=False):
    '''
    Track the last visit of the user to the channel.
    If the user is not a member of the channel, create a new member record
    '''
    doc = frappe.db.get_value("Raven Channel Member", {
        "channel_id": channel_id, "user_id": frappe.session.user}, "name")
    if doc:
        frappe.db.set_value("Raven Channel Member", doc,
                            "last_visit", frappe.utils.now())
    elif frappe.db.get_value('Raven Channel', channel_id, 'type') == 'Open':
        frappe.get_doc({
            "doctype": "Raven Channel Member",
            "channel_id": channel_id,
            "user_id": frappe.session.user,
            "last_visit": frappe.utils.now()
        }).insert()
    frappe.publish_realtime(
        'raven:unread_channel_count_updated', {
            'channel_id': channel_id,
            'play_sound': False
        }, user=frappe.session.user, after_commit=True)
    # Need to commit the changes to the database if the request is a GET request
    if commit:
        frappe.db.commit()


@frappe.whitelist(methods=['POST'])
def send_message(channel_id, text, is_reply, linked_message=None, json=None):

    # remove empty list items
    clean_text = text.replace('<li><br></li>', '').strip()

    if clean_text:
        if is_reply:
            doc = frappe.get_doc({
                'doctype': 'Raven Message',
                'channel_id': channel_id,
                'text': clean_text,
                'message_type': 'Text',
                'is_reply': is_reply,
                'linked_message': linked_message,
                'json': json
            })
        else:
            doc = frappe.get_doc({
                'doctype': 'Raven Message',
                'channel_id': channel_id,
                'text': clean_text,
                'message_type': 'Text',
                'json': json
            })
        doc.insert()
        return "message sent"


@frappe.whitelist()
def fetch_recent_files(channel_id):
    '''
     Fetches recently sent files in a channel
     Check if the user has permission to view the channel
    '''
    if not frappe.has_permission("Raven Channel", doc=channel_id):
        frappe.throw(
            "You don't have permission to view this channel", frappe.PermissionError)
    files = frappe.db.get_all('Raven Message',
                              filters={
                                  'channel_id': channel_id,
                                  'message_type': ['in', ['Image', 'File']]
                              },
                              fields=['name', 'file', 'owner',
                                      'creation', 'message_type'],
                              order_by='creation desc',
                              limit_page_length=10
                              )

    return files


def get_messages(channel_id):

    messages = frappe.db.get_all('Raven Message',
                                 filters={'channel_id': channel_id},
                                 fields=['name', 'owner', 'creation', 'modified', 'text',
<<<<<<< HEAD
                                         'file', 'message_type', 'message_reactions', 'is_reply', 'linked_message', '_liked_by', 'channel_id', 'thumbnail_width', 'thumbnail_height', 'file_thumbnail', 'link_doctype', 'link_document', 'is_edited'],
=======
                                         'file', 'message_type', 'message_reactions', 'is_reply', 'linked_message', '_liked_by', 'channel_id', 
                                         'thumbnail_width', 'thumbnail_height', 'file_thumbnail', 'link_doctype', 'link_document',
                                         'replied_message_details', 'content'],
>>>>>>> 06342828
                                 order_by='creation asc'
                                 )

    return messages


@frappe.whitelist()
def get_saved_messages():
    '''
        Fetches list of all messages liked by the user
        Check if the user has permission to view the message
    '''

    raven_message = frappe.qb.DocType('Raven Message')
    raven_channel = frappe.qb.DocType('Raven Channel')
    raven_channel_member = frappe.qb.DocType('Raven Channel Member')

    query = (frappe.qb.from_(raven_message)
             .join(raven_channel, JoinType.left)
             .on(raven_message.channel_id == raven_channel.name)
             .join(raven_channel_member, JoinType.left)
             .on(raven_channel.name == raven_channel_member.channel_id)
             .select(raven_message.name, raven_message.owner, raven_message.creation, raven_message.text, raven_message.channel_id,
                     raven_message.file, raven_message.message_type, raven_message.message_reactions, raven_message._liked_by)
             .where(raven_message._liked_by.like('%'+frappe.session.user+'%'))
             .where((raven_channel.type.isin(['Open', 'Public'])) | (raven_channel_member.user_id == frappe.session.user))
             .orderby(raven_message.creation, order=Order.asc)
             .distinct())  # Add DISTINCT keyword to retrieve only unique messages

    messages = query.run(as_dict=True)

    return messages


def parse_messages(messages):

    messages_with_date_header = []
    previous_message = None

    for i in range(len(messages)):
        message = messages[i]
        is_continuation = (
            previous_message and
            message['owner'] == previous_message['owner'] and
            (message['creation'] - previous_message['creation']
             ) < timedelta(minutes=2)
        )
        message['is_continuation'] = int(bool(is_continuation))

        if i == 0 or message['creation'].date() != previous_message['creation'].date():
            messages_with_date_header.append({
                'block_type': 'date',
                'data': message['creation'].date()
            })

        messages_with_date_header.append({
            'block_type': 'message',
            'data': message
        })

        previous_message = message

    return messages_with_date_header


def check_permission(channel_id):
    if frappe.db.get_value('Raven Channel', channel_id, 'type') == 'Private':
        if frappe.db.exists("Raven Channel Member", {"channel_id": channel_id, "user_id": frappe.session.user}):
            pass
        elif frappe.session.user == "Administrator":
            pass
        else:
            frappe.throw(
                "You don't have permission to view this channel", frappe.PermissionError)


@frappe.whitelist()
def get_messages_with_dates(channel_id):
    check_permission(channel_id)
    messages = get_messages(channel_id)
    track_visit(channel_id, True)
    return parse_messages(messages)


@frappe.whitelist()
def get_index_of_message(channel_id, message_id):
    messages = get_messages(channel_id)
    parsed_messages = parse_messages(messages)
    for i in range(len(parsed_messages)):
        if parsed_messages[i]['block_type'] == 'message' and parsed_messages[i]['data']['name'] == message_id:
            return i
    return -1


@frappe.whitelist()
def get_unread_count_for_channels():

    channel = frappe.qb.DocType("Raven Channel")
    channel_member = frappe.qb.DocType("Raven Channel Member")
    message = frappe.qb.DocType('Raven Message')
    query = (frappe.qb.from_(channel)
             .left_join(channel_member)
             .on((channel.name == channel_member.channel_id) & (channel_member.user_id == frappe.session.user))
             .where((channel.type == "Open") | (channel_member.user_id == frappe.session.user))
             .left_join(message).on(channel.name == message.channel_id))

    channels_query = query.select(channel.name, channel.is_direct_message, Count(Case().when(message.creation > Coalesce(channel_member.last_visit, '2000-11-11'), 1)).as_(
        'unread_count')).groupby(channel.name).run(as_dict=True)

    total_unread_count_in_channels = 0
    total_unread_count_in_dms = 0
    for channel in channels_query:
        if channel.is_direct_message:
            total_unread_count_in_dms += channel['unread_count']
        else:
            total_unread_count_in_channels += channel['unread_count']

    result = {
        'total_unread_count_in_channels': total_unread_count_in_channels,
        'total_unread_count_in_dms': total_unread_count_in_dms,
        'channels': channels_query
    }
    return result


@frappe.whitelist()
def get_timeline_message_content(doctype, docname):

    query = (frappe.qb.from_(message)
             .select(message.creation, message.owner, message.name, message.text, message.file, channel.name.as_('channel_id'), channel.channel_name, channel.type, channel.is_direct_message, user.full_name, channel.is_self_message)
             .join(channel).on(message.channel_id == channel.name)
             .join(channel_member).on((message.channel_id == channel_member.channel_id) & (message.owner == channel_member.user_id))
             .join(user).on(message.owner == user.name)
             .where((channel.type != "Private") | (channel_member.user_id == frappe.session.user))
             .where(message.link_doctype == doctype)
             .where(message.link_document == docname))
    data = query.run(as_dict=True)

    timeline_contents = []
    for log in data:

        if log.is_direct_message:
            peer_user_id = get_peer_user_id(
                log.channel_id, log.is_direct_message, log.is_self_message)
            if peer_user_id:
                log['peer_user'] = frappe.db.get_value(
                    "User", peer_user_id, "full_name")
        timeline_contents.append({
            "icon": "share",
            "is_card": True,
            "creation": log.creation,
            "template": "send_message",
            "template_data": log
        })

    return timeline_contents<|MERGE_RESOLUTION|>--- conflicted
+++ resolved
@@ -96,13 +96,9 @@
     messages = frappe.db.get_all('Raven Message',
                                  filters={'channel_id': channel_id},
                                  fields=['name', 'owner', 'creation', 'modified', 'text',
-<<<<<<< HEAD
-                                         'file', 'message_type', 'message_reactions', 'is_reply', 'linked_message', '_liked_by', 'channel_id', 'thumbnail_width', 'thumbnail_height', 'file_thumbnail', 'link_doctype', 'link_document', 'is_edited'],
-=======
                                          'file', 'message_type', 'message_reactions', 'is_reply', 'linked_message', '_liked_by', 'channel_id', 
                                          'thumbnail_width', 'thumbnail_height', 'file_thumbnail', 'link_doctype', 'link_document',
-                                         'replied_message_details', 'content'],
->>>>>>> 06342828
+                                         'replied_message_details', 'content', 'is_edited'],
                                  order_by='creation asc'
                                  )
 
