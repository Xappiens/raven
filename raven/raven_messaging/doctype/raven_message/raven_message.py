# Copyright (c) 2023, The Commit Company and contributors
# For license information, please see license.txt
import datetime

import frappe
from frappe import _
from frappe.core.utils import html2text
from frappe.model.document import Document

from raven.api.raven_message import track_visit


class RavenMessage(Document):
<<<<<<< HEAD
	# begin: auto-generated types
	# This code is auto-generated. Do not modify anything in this block.

	from typing import TYPE_CHECKING

	if TYPE_CHECKING:
		from frappe.types import DF

		from raven.raven_messaging.doctype.raven_mention.raven_mention import RavenMention

		channel_id: DF.Link
		content: DF.LongText | None
		file: DF.Attach | None
		file_thumbnail: DF.Attach | None
		image_height: DF.Data | None
		image_width: DF.Data | None
		is_edited: DF.Check
		is_reply: DF.Check
		json: DF.JSON | None
		link_doctype: DF.Link | None
		link_document: DF.DynamicLink | None
		linked_message: DF.Link | None
		mentions: DF.Table[RavenMention]
		message_reactions: DF.JSON | None
		message_type: DF.Literal["Text", "Image", "File"]
		replied_message_details: DF.JSON | None
		text: DF.LongText | None
		thumbnail_height: DF.Data | None
		thumbnail_width: DF.Data | None
	# end: auto-generated types

	def before_validate(self):
		try:
			if self.text:
				content = html2text(self.text)
				# Remove trailing new line characters and white spaces
				self.content = content.rstrip()
		except Exception:
			pass

		if not self.is_new():
			# this is not a new message, so it's a previous message being edited
			old_doc = self.get_doc_before_save()
			if old_doc.text != self.text:
				self.is_edited = True

		self.process_mentions()

	def validate(self):
		"""
		1. If there is a linked message, the linked message should be in the same channel
		"""
		self.validate_linked_message()

	def validate_linked_message(self):
		"""
		If there is a linked message, the linked message should be in the same channel
		"""
		if self.linked_message:
			if frappe.db.get_value("Raven Message", self.linked_message, "channel_id") != self.channel_id:
				frappe.throw(_("Linked message should be in the same channel"))

	def before_insert(self):
		"""
		If the message is a reply, update the replied_message_details field
		"""
		if self.is_reply and self.linked_message:
			details = frappe.db.get_value(
				"Raven Message",
				self.linked_message,
				["text", "content", "file", "message_type", "owner", "creation"],
				as_dict=True,
			)
			self.replied_message_details = {
				"text": details.text,
				"content": details.content,
				"file": details.file,
				"message_type": details.message_type,
				"owner": details.owner,
				"creation": datetime.datetime.strftime(details.creation, "%Y-%m-%d %H:%M:%S"),
			}

	def after_insert(self):

		# // nosemgrep This event needs to be published to all users on Raven
		frappe.publish_realtime(
			"raven:unread_channel_count_updated",
			{
				"channel_id": self.channel_id,
				"play_sound": True,
				"sent_by": self.owner,
			},
		)  # nosemgrep

	def process_mentions(self):
		if not self.json:
			return

		try:
			content = self.json.get("content", [{}])[0].get("content", [])
		except (IndexError, AttributeError):
			return

		entered_ids = set()
		for item in content:
			if item.get("type") == "userMention":
				user_id = item.get("attrs", {}).get("id")
				if user_id and user_id not in entered_ids:
					self.append("mentions", {"user": user_id})
					entered_ids.add(user_id)

	def after_delete(self):
		frappe.publish_realtime(
			"message_deleted",
			{
				"channel_id": self.channel_id,
				"sender": frappe.session.user,
				"message_id": self.name,
			},
			doctype="Raven Channel",
			# Adding this to automatically add the room for the event via Frappe
			docname=self.channel_id,
		)

	def on_update(self):
		if self.is_edited:
			frappe.publish_realtime(
				"message_edited",
				{
					"channel_id": self.channel_id,
					"sender": frappe.session.user,
					"message_id": self.name,
					"message_details": {
						"text": self.text,
						"content": self.content,
						"file": self.file,
						"message_type": self.message_type,
						"is_edited": 1 if self.is_edited else 0,
						"is_reply": self.is_reply,
						"modified": self.modified,
						"linked_message": self.linked_message,
						"replied_message_details": self.replied_message_details,
						"link_doctype": self.link_doctype,
						"link_document": self.link_document,
						"message_reactions": self.message_reactions,
					},
				},
				doctype="Raven Channel",
				# Adding this to automatically add the room for the event via Frappe
				docname=self.channel_id,
			)
		else:
			frappe.publish_realtime(
				"message_created",
				{
					"channel_id": self.channel_id,
					"sender": frappe.session.user,
					"message_id": self.name,
					"message_details": {
						"text": self.text,
						"content": self.content,
						"file": self.file,
						"message_type": self.message_type,
						"is_edited": 1 if self.is_edited else 0,
						"is_reply": self.is_reply,
						"creation": self.creation,
						"owner": self.owner,
						"modified_by": self.modified_by,
						"modified": self.modified,
						"linked_message": self.linked_message,
						"replied_message_details": self.replied_message_details,
						"link_doctype": self.link_doctype,
						"link_document": self.link_document,
						"message_reactions": self.message_reactions,
						"thumbnail_width": self.thumbnail_width,
						"thumbnail_height": self.thumbnail_height,
						"file_thumbnail": self.file_thumbnail,
						"image_width": self.image_width,
						"image_height": self.image_height,
						"name": self.name,
					},
				},
				doctype="Raven Channel",
				# Adding this to automatically add the room for the event via Frappe
				docname=self.channel_id,
			)

	def on_trash(self):
		# delete all the reactions for the message
		frappe.db.delete("Raven Message Reaction", {"message": self.name})

	def before_save(self):
		# TODO: Remove this
		if frappe.get_cached_value(
			"Raven Channel", self.channel_id, "type"
		) != "Private" or frappe.db.exists(
			"Raven Channel Member",
			{"channel_id": self.channel_id, "user_id": frappe.session.user},
		):
			track_visit(self.channel_id)
=======
    # begin: auto-generated types
    # This code is auto-generated. Do not modify anything in this block.

    from typing import TYPE_CHECKING

    if TYPE_CHECKING:
        from frappe.types import DF
        from raven.raven_messaging.doctype.raven_mention.raven_mention import RavenMention

        channel_id: DF.Link
        content: DF.LongText | None
        file: DF.Attach | None
        file_thumbnail: DF.Attach | None
        image_height: DF.Data | None
        image_width: DF.Data | None
        is_edited: DF.Check
        is_reply: DF.Check
        json: DF.JSON | None
        link_doctype: DF.Link | None
        link_document: DF.DynamicLink | None
        linked_message: DF.Link | None
        mentions: DF.Table[RavenMention]
        message_reactions: DF.JSON | None
        message_type: DF.Literal["Text", "Image", "File"]
        replied_message_details: DF.JSON | None
        text: DF.LongText | None
        thumbnail_height: DF.Data | None
        thumbnail_width: DF.Data | None
    # end: auto-generated types

    def before_validate(self):
        try:
            if self.text:
                content = html2text(self.text)
                # Remove trailing new line characters and white spaces
                self.content = content.rstrip()
        except Exception:
            pass

        if not self.is_new():
            # this is not a new message, so it's a previous message being edited
            old_doc = self.get_doc_before_save()
            if old_doc.text != self.text:
                self.is_edited = True

        self.process_mentions()

    def validate(self):
        '''
        1. If there is a linked message, the linked message should be in the same channel
        '''
        self.validate_linked_message()

    def validate_linked_message(self):
        '''
        If there is a linked message, the linked message should be in the same channel
        '''
        if self.linked_message:
            if frappe.db.get_value("Raven Message", self.linked_message, "channel_id") != self.channel_id:
                frappe.throw(_("Linked message should be in the same channel"))

    def before_insert(self):
        '''
        If the message is a reply, update the replied_message_details field
        '''
        if self.is_reply and self.linked_message:
            details = frappe.db.get_value(
                "Raven Message", self.linked_message, ["text", "content", "file", "message_type", "owner", "creation"], as_dict=True)
            self.replied_message_details = {
                "text": details.text,
                "content": details.content,
                "file": details.file,
                "message_type": details.message_type,
                "owner": details.owner,
                "creation": datetime.datetime.strftime(details.creation, "%Y-%m-%d %H:%M:%S")
            }

    def after_insert(self):
        # If the message is a direct message, then we can only send it to one user
        is_direct_message = frappe.get_cached_value(
            'Raven Channel', self.channel_id, 'is_direct_message')
        
        if is_direct_message:
            peer_user_id = frappe.db.get_value(
                'Raven Channel Member', {'channel_id': self.channel_id, 'user': ('!=', frappe.session.user)}, 'user')
            frappe.publish_realtime(
                'raven:unread_channel_count_updated', {
                    'channel_id': self.channel_id,
                    'play_sound': True,
                    'sent_by': self.owner,
                }, user=peer_user_id)
        
        else:
            frappe.publish_realtime(
                'raven:unread_channel_count_updated', {
                    'channel_id': self.channel_id,
                    'play_sound': False,
                    'sent_by': self.owner,
                })

    def process_mentions(self):
        if not self.json:
            return

        try:
            content = self.json.get('content', [{}])[0].get('content', [])
        except (IndexError, AttributeError):
            return

        entered_ids = set()
        for item in content:
            if item.get('type') == 'userMention':
                user_id = item.get('attrs', {}).get('id')
                if user_id and user_id not in entered_ids:
                    self.append('mentions', {'user': user_id})
                    entered_ids.add(user_id)

    def after_delete(self):
        self.send_update_event(type="delete")

    def on_update(self):
        self.send_update_event(type="update")

    def send_update_event(self, type):
        frappe.publish_realtime('message_updated', {
            'channel_id': self.channel_id,
            'sender': frappe.session.user,
            'message_id': self.name,
            'type': type,
        },
            doctype='Raven Channel',
            # Adding this to automatically add the room for the event via Frappe
            docname=self.channel_id,
            after_commit=True)
        frappe.db.commit()

    def on_trash(self):
        # delete all the reactions for the message
        frappe.db.delete("Raven Message Reaction", {"message": self.name})

    def before_save(self):
        # TODO: Remove this
        if frappe.get_cached_value('Raven Channel', self.channel_id, 'type') != 'Private' or frappe.db.exists("Raven Channel Member", {"channel_id": self.channel_id, "user_id": frappe.session.user}):
            track_visit(self.channel_id)
>>>>>>> 85cb3eb6


def on_doctype_update():
	"""
	Add indexes to Raven Message table
	"""
	# Index the selector (channel or message type) first for faster queries (less rows to sort in the next step)
	frappe.db.add_index("Raven Message", ["channel_id", "creation"])
	frappe.db.add_index("Raven Message", ["message_type", "creation"])<|MERGE_RESOLUTION|>--- conflicted
+++ resolved
@@ -11,7 +11,6 @@
 
 
 class RavenMessage(Document):
-<<<<<<< HEAD
 	# begin: auto-generated types
 	# This code is auto-generated. Do not modify anything in this block.
 
@@ -96,15 +95,35 @@
 
 	def after_insert(self):
 
-		# // nosemgrep This event needs to be published to all users on Raven
-		frappe.publish_realtime(
-			"raven:unread_channel_count_updated",
-			{
-				"channel_id": self.channel_id,
-				"play_sound": True,
-				"sent_by": self.owner,
-			},
-		)  # nosemgrep
+		# If the message is a direct message, then we can only send it to one user
+		is_direct_message = frappe.get_cached_value(
+			"Raven Channel", self.channel_id, "is_direct_message"
+		)
+		if is_direct_message:
+			peer_user_id = frappe.db.get_value(
+				"Raven Channel Member",
+				{"channel_id": self.channel_id, "user": ("!=", frappe.session.user)},
+				"user",
+			)
+			frappe.publish_realtime(
+				"raven:unread_channel_count_updated",
+				{
+					"channel_id": self.channel_id,
+					"play_sound": True,
+					"sent_by": self.owner,
+				},
+				user=peer_user_id,
+			)
+		else:
+			# // nosemgrep This event needs to be published to all users on Raven
+			frappe.publish_realtime(
+				"raven:unread_channel_count_updated",
+				{
+					"channel_id": self.channel_id,
+					"play_sound": False,
+					"sent_by": self.owner,
+				},
+			)  # nosemgrep
 
 	def process_mentions(self):
 		if not self.json:
@@ -212,152 +231,6 @@
 			{"channel_id": self.channel_id, "user_id": frappe.session.user},
 		):
 			track_visit(self.channel_id)
-=======
-    # begin: auto-generated types
-    # This code is auto-generated. Do not modify anything in this block.
-
-    from typing import TYPE_CHECKING
-
-    if TYPE_CHECKING:
-        from frappe.types import DF
-        from raven.raven_messaging.doctype.raven_mention.raven_mention import RavenMention
-
-        channel_id: DF.Link
-        content: DF.LongText | None
-        file: DF.Attach | None
-        file_thumbnail: DF.Attach | None
-        image_height: DF.Data | None
-        image_width: DF.Data | None
-        is_edited: DF.Check
-        is_reply: DF.Check
-        json: DF.JSON | None
-        link_doctype: DF.Link | None
-        link_document: DF.DynamicLink | None
-        linked_message: DF.Link | None
-        mentions: DF.Table[RavenMention]
-        message_reactions: DF.JSON | None
-        message_type: DF.Literal["Text", "Image", "File"]
-        replied_message_details: DF.JSON | None
-        text: DF.LongText | None
-        thumbnail_height: DF.Data | None
-        thumbnail_width: DF.Data | None
-    # end: auto-generated types
-
-    def before_validate(self):
-        try:
-            if self.text:
-                content = html2text(self.text)
-                # Remove trailing new line characters and white spaces
-                self.content = content.rstrip()
-        except Exception:
-            pass
-
-        if not self.is_new():
-            # this is not a new message, so it's a previous message being edited
-            old_doc = self.get_doc_before_save()
-            if old_doc.text != self.text:
-                self.is_edited = True
-
-        self.process_mentions()
-
-    def validate(self):
-        '''
-        1. If there is a linked message, the linked message should be in the same channel
-        '''
-        self.validate_linked_message()
-
-    def validate_linked_message(self):
-        '''
-        If there is a linked message, the linked message should be in the same channel
-        '''
-        if self.linked_message:
-            if frappe.db.get_value("Raven Message", self.linked_message, "channel_id") != self.channel_id:
-                frappe.throw(_("Linked message should be in the same channel"))
-
-    def before_insert(self):
-        '''
-        If the message is a reply, update the replied_message_details field
-        '''
-        if self.is_reply and self.linked_message:
-            details = frappe.db.get_value(
-                "Raven Message", self.linked_message, ["text", "content", "file", "message_type", "owner", "creation"], as_dict=True)
-            self.replied_message_details = {
-                "text": details.text,
-                "content": details.content,
-                "file": details.file,
-                "message_type": details.message_type,
-                "owner": details.owner,
-                "creation": datetime.datetime.strftime(details.creation, "%Y-%m-%d %H:%M:%S")
-            }
-
-    def after_insert(self):
-        # If the message is a direct message, then we can only send it to one user
-        is_direct_message = frappe.get_cached_value(
-            'Raven Channel', self.channel_id, 'is_direct_message')
-        
-        if is_direct_message:
-            peer_user_id = frappe.db.get_value(
-                'Raven Channel Member', {'channel_id': self.channel_id, 'user': ('!=', frappe.session.user)}, 'user')
-            frappe.publish_realtime(
-                'raven:unread_channel_count_updated', {
-                    'channel_id': self.channel_id,
-                    'play_sound': True,
-                    'sent_by': self.owner,
-                }, user=peer_user_id)
-        
-        else:
-            frappe.publish_realtime(
-                'raven:unread_channel_count_updated', {
-                    'channel_id': self.channel_id,
-                    'play_sound': False,
-                    'sent_by': self.owner,
-                })
-
-    def process_mentions(self):
-        if not self.json:
-            return
-
-        try:
-            content = self.json.get('content', [{}])[0].get('content', [])
-        except (IndexError, AttributeError):
-            return
-
-        entered_ids = set()
-        for item in content:
-            if item.get('type') == 'userMention':
-                user_id = item.get('attrs', {}).get('id')
-                if user_id and user_id not in entered_ids:
-                    self.append('mentions', {'user': user_id})
-                    entered_ids.add(user_id)
-
-    def after_delete(self):
-        self.send_update_event(type="delete")
-
-    def on_update(self):
-        self.send_update_event(type="update")
-
-    def send_update_event(self, type):
-        frappe.publish_realtime('message_updated', {
-            'channel_id': self.channel_id,
-            'sender': frappe.session.user,
-            'message_id': self.name,
-            'type': type,
-        },
-            doctype='Raven Channel',
-            # Adding this to automatically add the room for the event via Frappe
-            docname=self.channel_id,
-            after_commit=True)
-        frappe.db.commit()
-
-    def on_trash(self):
-        # delete all the reactions for the message
-        frappe.db.delete("Raven Message Reaction", {"message": self.name})
-
-    def before_save(self):
-        # TODO: Remove this
-        if frappe.get_cached_value('Raven Channel', self.channel_id, 'type') != 'Private' or frappe.db.exists("Raven Channel Member", {"channel_id": self.channel_id, "user_id": frappe.session.user}):
-            track_visit(self.channel_id)
->>>>>>> 85cb3eb6
 
 
 def on_doctype_update():
