--- conflicted
+++ resolved
@@ -3,14 +3,7 @@
 import frappe
 from frappe import _
 from frappe.model.document import Document
-<<<<<<< HEAD
 from frappe.utils import strip_html_tags
-from datetime import timedelta
-from frappe.query_builder.functions import Count, Coalesce
-from frappe.query_builder import Case, Order, JoinType
-from collections.abc import Iterable
-=======
->>>>>>> a55b560a
 import json
 from raven.api.raven_message import track_visit
 
@@ -100,7 +93,6 @@
 
     def before_save(self):
         if frappe.db.get_value('Raven Channel', self.channel_id, 'type') != 'Private' or frappe.db.exists("Raven Channel Member", {"channel_id": self.channel_id, "user_id": frappe.session.user}):
-<<<<<<< HEAD
             track_visit(self.channel_id)
 
 
@@ -110,251 +102,4 @@
     '''
     # Index the selector (channel or message type) first for faster queries (less rows to sort in the next step)
     frappe.db.add_index("Raven Message", ["channel_id", "creation"])
-    frappe.db.add_index("Raven Message", ["message_type", "creation"])
-
-
-def track_visit(channel_id, commit=False):
-    '''
-    Track the last visit of the user to the channel.
-    If the user is not a member of the channel, create a new member record
-    '''
-    doc = frappe.db.get_value("Raven Channel Member", {
-        "channel_id": channel_id, "user_id": frappe.session.user}, "name")
-    if doc:
-        frappe.db.set_value("Raven Channel Member", doc,
-                            "last_visit", frappe.utils.now())
-    elif frappe.db.get_value('Raven Channel', channel_id, 'type') == 'Open':
-        frappe.get_doc({
-            "doctype": "Raven Channel Member",
-            "channel_id": channel_id,
-            "user_id": frappe.session.user,
-            "last_visit": frappe.utils.now()
-        }).insert()
-    frappe.publish_realtime(
-        'raven:unread_channel_count_updated', {
-            'channel_id': channel_id,
-        }, after_commit=True)
-    # Need to commit the changes to the database if the request is a GET request
-    if commit:
-        frappe.db.commit()
-
-
-@frappe.whitelist(methods=['POST'])
-def send_message(channel_id, text, is_reply, linked_message=None, json=None):
-
-    # remove empty list items
-    clean_text = text.replace('<li><br></li>', '').strip()
-
-    if clean_text:
-        if is_reply:
-            doc = frappe.get_doc({
-                'doctype': 'Raven Message',
-                'channel_id': channel_id,
-                'text': clean_text,
-                'content': strip_html_tags(clean_text).replace('\ufeff', '').replace('&nbsp;', ' '),
-                'message_type': 'Text',
-                'is_reply': is_reply,
-                'linked_message': linked_message,
-                'json': json
-            })
-        else:
-            doc = frappe.get_doc({
-                'doctype': 'Raven Message',
-                'channel_id': channel_id,
-                'text': clean_text,
-                'content': strip_html_tags(clean_text).replace('\ufeff', '').replace('&nbsp;', ' '),
-                'message_type': 'Text',
-                'json': json
-            })
-        doc.insert()
-        return "message sent"
-
-
-@frappe.whitelist()
-def fetch_recent_files(channel_id):
-    '''
-     Fetches recently sent files in a channel
-     Check if the user has permission to view the channel
-    '''
-    if not frappe.has_permission("Raven Channel", doc=channel_id):
-        frappe.throw(
-            "You don't have permission to view this channel", frappe.PermissionError)
-    files = frappe.db.get_all('Raven Message',
-                              filters={
-                                  'channel_id': channel_id,
-                                  'message_type': ['in', ['Image', 'File']]
-                              },
-                              fields=['name', 'file', 'owner',
-                                      'creation', 'message_type'],
-                              order_by='creation desc',
-                              limit_page_length=10
-                              )
-
-    return files
-
-
-def get_messages(channel_id):
-
-    messages = frappe.db.get_all('Raven Message',
-                                 filters={'channel_id': channel_id},
-                                 fields=['name', 'owner', 'creation', 'text',
-                                         'file', 'message_type', 'message_reactions', 'is_reply', 'linked_message', '_liked_by', 'channel_id', 'thumbnail_width', 'thumbnail_height', 'file_thumbnail', 'link_doctype', 'link_document'],
-                                 order_by='creation asc'
-                                 )
-
-    return messages
-
-
-@frappe.whitelist()
-def get_saved_messages():
-    '''
-        Fetches list of all messages liked by the user
-        Check if the user has permission to view the message
-    '''
-
-    raven_message = frappe.qb.DocType('Raven Message')
-    raven_channel = frappe.qb.DocType('Raven Channel')
-    raven_channel_member = frappe.qb.DocType('Raven Channel Member')
-
-    query = (frappe.qb.from_(raven_message)
-             .join(raven_channel, JoinType.left)
-             .on(raven_message.channel_id == raven_channel.name)
-             .join(raven_channel_member, JoinType.left)
-             .on(raven_channel.name == raven_channel_member.channel_id)
-             .select(raven_message.name, raven_message.owner, raven_message.creation, raven_message.text, raven_message.channel_id,
-                     raven_message.file, raven_message.message_type, raven_message.message_reactions, raven_message._liked_by)
-             .where(raven_message._liked_by.like('%'+frappe.session.user+'%'))
-             .where((raven_channel.type.isin(['Open', 'Public'])) | (raven_channel_member.user_id == frappe.session.user))
-             .orderby(raven_message.creation, order=Order.asc)
-             .distinct())  # Add DISTINCT keyword to retrieve only unique messages
-
-    messages = query.run(as_dict=True)
-
-    return messages
-
-
-def parse_messages(messages):
-
-    messages_with_date_header = []
-    previous_message = None
-
-    for i in range(len(messages)):
-        message = messages[i]
-        is_continuation = (
-            previous_message and
-            message['owner'] == previous_message['owner'] and
-            (message['creation'] - previous_message['creation']
-             ) < timedelta(minutes=2)
-        )
-        message['is_continuation'] = int(bool(is_continuation))
-
-        if i == 0 or message['creation'].date() != previous_message['creation'].date():
-            messages_with_date_header.append({
-                'block_type': 'date',
-                'data': message['creation'].date()
-            })
-
-        messages_with_date_header.append({
-            'block_type': 'message',
-            'data': message
-        })
-
-        previous_message = message
-
-    return messages_with_date_header
-
-
-def check_permission(channel_id):
-    if frappe.db.get_value('Raven Channel', channel_id, 'type') == 'Private':
-        if frappe.db.exists("Raven Channel Member", {"channel_id": channel_id, "user_id": frappe.session.user}):
-            pass
-        elif frappe.session.user == "Administrator":
-            pass
-        else:
-            frappe.throw(
-                "You don't have permission to view this channel", frappe.PermissionError)
-
-
-@frappe.whitelist()
-def get_messages_with_dates(channel_id):
-    check_permission(channel_id)
-    messages = get_messages(channel_id)
-    track_visit(channel_id, True)
-    return parse_messages(messages)
-
-
-@frappe.whitelist()
-def get_index_of_message(channel_id, message_id):
-    messages = get_messages(channel_id)
-    parsed_messages = parse_messages(messages)
-    for i in range(len(parsed_messages)):
-        if parsed_messages[i]['block_type'] == 'message' and parsed_messages[i]['data']['name'] == message_id:
-            return i
-    return -1
-
-
-@frappe.whitelist()
-def get_unread_count_for_channels():
-
-    channel = frappe.qb.DocType("Raven Channel")
-    channel_member = frappe.qb.DocType("Raven Channel Member")
-    message = frappe.qb.DocType('Raven Message')
-    query = (frappe.qb.from_(channel)
-             .left_join(channel_member)
-             .on((channel.name == channel_member.channel_id) & (channel_member.user_id == frappe.session.user))
-             .where((channel.type == "Open") | (channel_member.user_id == frappe.session.user))
-             .left_join(message).on(channel.name == message.channel_id))
-
-    channels_query = query.select(channel.name, channel.is_direct_message, Count(Case().when(message.creation > Coalesce(channel_member.last_visit, '2000-11-11'), 1)).as_(
-        'unread_count')).groupby(channel.name).run(as_dict=True)
-
-    total_unread_count_in_channels = 0
-    total_unread_count_in_dms = 0
-    for channel in channels_query:
-        if channel.is_direct_message:
-            total_unread_count_in_dms += channel['unread_count']
-        else:
-            total_unread_count_in_channels += channel['unread_count']
-
-    result = {
-        'total_unread_count_in_channels': total_unread_count_in_channels,
-        'total_unread_count_in_dms': total_unread_count_in_dms,
-        'channels': channels_query
-    }
-    return result
-
-
-@frappe.whitelist()
-def get_timeline_message_content(doctype, docname):
-
-    query = (frappe.qb.from_(message)
-             .select(message.creation, message.owner, message.name, message.text, message.file, channel.name.as_('channel_id'), channel.channel_name, channel.type, channel.is_direct_message, user.full_name, channel.is_self_message)
-             .join(channel).on(message.channel_id == channel.name)
-             .join(channel_member).on((message.channel_id == channel_member.channel_id) & (message.owner == channel_member.user_id))
-             .join(user).on(message.owner == user.name)
-             .where((channel.type != "Private") | (channel_member.user_id == frappe.session.user))
-             .where(message.link_doctype == doctype)
-             .where(message.link_document == docname))
-    data = query.run(as_dict=True)
-
-    timeline_contents = []
-    for log in data:
-
-        if log.is_direct_message:
-            peer_user_id = get_peer_user_id(
-                log.channel_id, log.is_direct_message, log.is_self_message)
-            if peer_user_id:
-                log['peer_user'] = frappe.db.get_value(
-                    "User", peer_user_id, "full_name")
-        timeline_contents.append({
-            "icon": "share",
-            "is_card": True,
-            "creation": log.creation,
-            "template": "send_message",
-            "template_data": log
-        })
-
-    return timeline_contents
-=======
-            track_visit(self.channel_id)
->>>>>>> a55b560a
+    frappe.db.add_index("Raven Message", ["message_type", "creation"])