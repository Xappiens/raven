--- conflicted
+++ resolved
@@ -125,10 +125,7 @@
     messages = frappe.db.get_list('Raven Message',
                                   filters={'channel_id': channel_id},
                                   fields=['name', 'owner', 'creation', 'text',
-<<<<<<< HEAD
-                                          'file', 'message_type', 'message_reactions', 'is_reply', 'linked_message'],
-=======
-                                          'file', 'message_type', 'message_reactions', '_liked_by'],
+                                          'file', 'message_type', 'message_reactions', 'is_reply', 'linked_message', '_liked_by'],
                                   order_by='creation asc'
                                   )
 
@@ -143,7 +140,6 @@
                                       'like', '%'+frappe.session.user+'%']},
                                   fields=['name', 'owner', 'creation', 'text', 'channel_id',
                                           'file', 'message_type', 'message_reactions', '_liked_by'],
->>>>>>> 14c0f680
                                   order_by='creation asc'
                                   )
 
