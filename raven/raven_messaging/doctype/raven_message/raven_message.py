# Copyright (c) 2023, Janhvi Patil and contributors
# For license information, please see license.txt
import frappe
from frappe.model.document import Document
from pypika import Order
from datetime import timedelta


class RavenMessage(Document):

    def after_delete(self):
        frappe.publish_realtime('message_deleted', {
            'channel_id': self.channel_id}, after_commit=True)
        frappe.db.commit()

    def on_update(self):
        frappe.publish_realtime('message_updated', {
            'channel_id': self.channel_id}, after_commit=True)
        frappe.db.commit()

    def on_trash(self):
        # delete all the reactions for the message
        frappe.db.sql(
            "DELETE FROM `tabRaven Message Reaction` WHERE message = %s", self.name)
        frappe.db.commit()


@frappe.whitelist(methods=['POST'])
def send_message(channel_id, text):

    # remove empty paragraphs
    clean_text = text.replace('<p><br></p>', '').strip()
    # remove empty list items
    clean_text = clean_text.replace('<li><br></li>', '').strip()

    if clean_text:
        doc = frappe.get_doc({
            'doctype': 'Raven Message',
            'channel_id': channel_id,
            'text': clean_text,
            'message_type': 'Text'
        })
        doc.insert()
        frappe.publish_realtime('message_received', {
                                'channel_id': channel_id}, after_commit=True)
        frappe.db.commit()
        return "message sent"


@frappe.whitelist()
def fetch_recent_files(channel_id):
    raven_message = frappe.qb.DocType('Raven Message')

    query = (frappe.qb.from_(raven_message)
             .select(raven_message.name, raven_message.file, raven_message.owner, raven_message.creation, raven_message.message_type)
             .where(raven_message.channel_id == channel_id)
             .where((raven_message.message_type == 'Image') | (raven_message.message_type == 'File'))
             .orderby(raven_message.creation, order=Order.desc).limit(10))

    return query.run(as_dict=True)


@frappe.whitelist()
def get_last_channel():
    query = frappe.get_all(
        'Raven Message',
        filters={'owner': frappe.session.user},
        fields=['channel_id'],
        order_by='creation DESC',
        limit_page_length=1
    )

    if query:
        return query[0]['channel_id']
    else:
        return 'general'


def get_messages(channel_id):
    raven_message = frappe.qb.DocType('Raven Message')

    query = (frappe.qb.from_(raven_message)
             .select(raven_message.name,
                     raven_message.owner,
                     raven_message.creation,
                     raven_message.text,
                     raven_message.file,
                     raven_message.message_type,
                     raven_message.message_reactions)
             .where(raven_message.channel_id == channel_id)
             .orderby(raven_message.creation, order=Order.asc))

    return query.run(as_dict=True)


def parse_messages(messages):

<<<<<<< HEAD
    messages_with_date_header = []
    previous_message = None 

    for i in range(len(messages)):
        message = messages[i]
        is_continuation = (
            previous_message and
            message['owner'] == previous_message['owner'] and
            (message['creation'] - previous_message['creation']) < timedelta(minutes=2)
        )
        message['is_continuation'] = int(bool(is_continuation))

        if i == 0 or message['creation'].date() != previous_message['creation'].date():
            messages_with_date_header.append({
                'block_type': 'date',
                'data': message['creation'].date()
            })

        messages_with_date_header.append({
            'block_type': 'message',
            'data': message
        })

        previous_message = message 

    return messages_with_date_header
=======
    message_list = []
    message_group = {
        'block_type': 'message_group',
        'data': []
    }
    last_message = None

    for message in messages:
        if last_message and message_group['data'] != []:
            if (
                message['owner'] == last_message['owner']
                and (last_message['creation'] - message['creation']) < timedelta(minutes=2)
            ):
                message_group['data'].append(message)
            elif message['creation'].date() != last_message['creation'].date():
                message_group['block_type'] = 'message_group'
                message_list.append(message_group)
                message_list.append({'block_type': 'date', 'data': [
                                    last_message['creation'].date()]})
                message_group = {
                    'block_type': 'message_group', 'data': [message]}
            else:
                message_group['block_type'] = 'message_group'
                message_list.append(message_group)
                message_group = {
                    'block_type': 'message_group', 'data': [message]}
        else:
            message_group = {'block_type': 'message_group', 'data': [message]}
        last_message = message

    message_group['block_type'] = 'message_group'
    message_list.append(message_group)
    if len(messages) > 0:
        message_list.append({'block_type': 'date', 'data': [
                            messages[len(messages) - 1]['creation'].date()]})
    return message_list
>>>>>>> 91bb5d9a


@frappe.whitelist()
def get_messages_with_dates(channel_id):
    messages = get_messages(channel_id)
    return parse_messages(messages)<|MERGE_RESOLUTION|>--- conflicted
+++ resolved
@@ -95,7 +95,6 @@
 
 def parse_messages(messages):
 
-<<<<<<< HEAD
     messages_with_date_header = []
     previous_message = None 
 
@@ -122,44 +121,6 @@
         previous_message = message 
 
     return messages_with_date_header
-=======
-    message_list = []
-    message_group = {
-        'block_type': 'message_group',
-        'data': []
-    }
-    last_message = None
-
-    for message in messages:
-        if last_message and message_group['data'] != []:
-            if (
-                message['owner'] == last_message['owner']
-                and (last_message['creation'] - message['creation']) < timedelta(minutes=2)
-            ):
-                message_group['data'].append(message)
-            elif message['creation'].date() != last_message['creation'].date():
-                message_group['block_type'] = 'message_group'
-                message_list.append(message_group)
-                message_list.append({'block_type': 'date', 'data': [
-                                    last_message['creation'].date()]})
-                message_group = {
-                    'block_type': 'message_group', 'data': [message]}
-            else:
-                message_group['block_type'] = 'message_group'
-                message_list.append(message_group)
-                message_group = {
-                    'block_type': 'message_group', 'data': [message]}
-        else:
-            message_group = {'block_type': 'message_group', 'data': [message]}
-        last_message = message
-
-    message_group['block_type'] = 'message_group'
-    message_list.append(message_group)
-    if len(messages) > 0:
-        message_list.append({'block_type': 'date', 'data': [
-                            messages[len(messages) - 1]['creation'].date()]})
-    return message_list
->>>>>>> 91bb5d9a
 
 
 @frappe.whitelist()
