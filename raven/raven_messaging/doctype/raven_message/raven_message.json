--- conflicted
+++ resolved
@@ -113,11 +113,7 @@
  ],
  "index_web_pages_for_search": 1,
  "links": [],
-<<<<<<< HEAD
- "modified": "2023-11-24 16:04:56.320483",
-=======
  "modified": "2023-11-24 18:46:53.805799",
->>>>>>> 6f2d99bf
  "modified_by": "Administrator",
  "module": "Raven Messaging",
  "name": "Raven Message",
