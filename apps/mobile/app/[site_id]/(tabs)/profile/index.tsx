--- conflicted
+++ resolved
@@ -99,7 +99,6 @@
 
     return (
         <View className="ios:pb-8 items-center pb-4 pt-8">
-<<<<<<< HEAD
             <TouchableOpacity activeOpacity={0.8} onPress={() => bottomSheetRef.current?.present()} className='relative'>
                 <Avatar alt={`${myProfile?.full_name}'s Profile`} className="h-36 w-36">
                     <AvatarImage source={source} />
@@ -131,21 +130,6 @@
                     </View>
                 </BottomSheetView>
             </Sheet>
-
-=======
-            <Avatar alt={`${data?.message?.full_name}'s Profile`} className="h-36 w-36">
-                <AvatarFallback>
-                    <Text
-                        variant="largeTitle"
-                        className={cn(
-                            'dark:text-background font-medium text-white',
-                            Platform.OS === 'ios' && 'dark:text-foreground'
-                        )}>
-                        {data?.message?.full_name?.charAt(0) + data?.message?.full_name?.charAt(1)}
-                    </Text>
-                </AvatarFallback>
-            </Avatar>
->>>>>>> fa5397e1
             <View className="p-2" />
             <Text variant="title1" className='font-medium'>{myProfile?.full_name}</Text>
         </View>
