--- conflicted
+++ resolved
@@ -59,14 +59,13 @@
                 )
 
     return (
-<<<<<<< HEAD
         <>
             <Stack.Screen options={{ headerShown: false, title: 'Home' }} />
             <Tabs
                 screenOptions={{
                     tabBarStyle,
                     tabBarActiveTintColor: dark ? '#FFFFFF' : colors.primary,
-                    tabBarInactiveTintColor: dark ? 'rgba(255, 255, 255, 0.5)' : 'rgba(0, 0, 0, 0.5)',
+                    tabBarInactiveTintColor: dark ? 'rgba(255, 255, 255, 0.5)' : 'rgba(0, 0, 0, 0.4)',
                 }}
             >
                 <Tabs.Screen
@@ -75,7 +74,7 @@
                         title: 'Home',
                         headerShown: false,
                         headerStyle,
-                        tabBarIcon: getTabBarIcon(HomeIcon),
+                        tabBarIcon: getTabBarIcon(HomeIcon, HomeOutlineIcon),
                     }}
                 />
                 <Tabs.Screen
@@ -84,7 +83,7 @@
                         title: 'DMs',
                         headerShown: false,
                         headerStyle,
-                        tabBarIcon: getTabBarIcon(ChatIcon),
+                        tabBarIcon: getTabBarIcon(ChatIcon, ChatOutlineIcon),
                     }}
                 />
                 <Tabs.Screen
@@ -93,7 +92,7 @@
                         title: 'Activity',
                         headerShown: false,
                         headerStyle,
-                        tabBarIcon: getTabBarIcon(BellIcon),
+                        tabBarIcon: getTabBarIcon(BellIcon, BellOutlineIcon),
                     }}
                 />
                 <Tabs.Screen
@@ -102,56 +101,10 @@
                         title: 'Profile',
                         headerShown: false,
                         headerStyle,
-                        tabBarIcon: getTabBarIcon(ProfileIcon),
+                        tabBarIcon: getTabBarIcon(ProfileIcon, ProfileOutlineIcon),
                     }}
                 />
             </Tabs>
         </>
-=======
-        <Tabs
-            screenOptions={{
-                tabBarStyle,
-                tabBarActiveTintColor: dark ? '#FFFFFF' : colors.primary,
-                tabBarInactiveTintColor: dark ? 'rgba(255, 255, 255, 0.5)' : 'rgba(0, 0, 0, 0.4)',
-            }}
-        >
-            <Tabs.Screen
-                name="home"
-                options={{
-                    title: 'Home',
-                    headerShown: false,
-                    headerStyle,
-                    tabBarIcon: getTabBarIcon(HomeIcon, HomeOutlineIcon),
-                }}
-            />
-            <Tabs.Screen
-                name="direct-messages"
-                options={{
-                    title: 'DMs',
-                    headerShown: false,
-                    headerStyle,
-                    tabBarIcon: getTabBarIcon(ChatIcon, ChatOutlineIcon),
-                }}
-            />
-            <Tabs.Screen
-                name="activity"
-                options={{
-                    title: 'Activity',
-                    headerShown: false,
-                    headerStyle,
-                    tabBarIcon: getTabBarIcon(BellIcon, BellOutlineIcon),
-                }}
-            />
-            <Tabs.Screen
-                name="profile"
-                options={{
-                    title: 'Profile',
-                    headerShown: false,
-                    headerStyle,
-                    tabBarIcon: getTabBarIcon(ProfileIcon, ProfileOutlineIcon),
-                }}
-            />
-        </Tabs>
->>>>>>> c44d80e1
     )
 }