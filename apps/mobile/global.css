--- conflicted
+++ resolved
@@ -20,17 +20,13 @@
         --accent-foreground: 255 255 255;
         --destructive: 255 56 43;
         --destructive-foreground: 255 255 255;
-<<<<<<< HEAD
         --error: 206 32 33;
         --error-background: 251 234 233;
         --error-heading: 176 20 20;
         --error-border: 182 22 22;
-        --border: 230 230 235;
-=======
         --linkColor: 230, 230, 235;
         --grayText: 95, 101, 99;
         --border: 220, 220, 225;
->>>>>>> 59cf2ac3
         --input: 210 210 215;
         --ring: 230 230 235;
 
@@ -50,17 +46,13 @@
         --android-accent-foreground: 255 255 255;
         --android-destructive: 186 26 26;
         --android-destructive-foreground: 255 255 255;
-<<<<<<< HEAD
         --android-error: 206 32 33;
         --android-error-background: 251 234 233;
         --android-error-heading: 176 20 20;
         --android-error-border: 182 22 22;
-        --android-border: 215 217 228;
-=======
         --android-linkColor: 230, 230, 235;
         --android-grayText: 95, 101, 99;
         --android-border: 220, 220, 225;
->>>>>>> 59cf2ac3
         --android-input: 210 210 215;
         --android-ring: 215 217 228;
     }
@@ -83,15 +75,12 @@
             --accent-foreground: 255 255 255;
             --destructive: 254 67 54;
             --destructive-foreground: 255 255 255;
-<<<<<<< HEAD
             --error: 176 20 20;
             --error-background: 39 19 20;
             --error-heading: 220 50 50;
             --error-border: 145 22 22;
-=======
             --linkColor: 26, 26, 26;
             --grayText: 184, 188, 186;
->>>>>>> 59cf2ac3
             --border: 40 40 42;
             --input: 55 55 57;
             --ring: 40 40 42;
@@ -112,15 +101,12 @@
             --android-accent-foreground: 238 177 255;
             --android-destructive: 147 0 10;
             --android-destructive-foreground: 255 255 255;
-<<<<<<< HEAD
             --android-error: 176 20 20;
             --android-error-background: 39 19 20;
             --android-error-heading: 220 50 50;
             --android-error-border: 145 22 22;
-=======
             --android-linkColor: 26, 26, 26;
             --android-grayText: 184, 188, 186;
->>>>>>> 59cf2ac3
             --android-border: 39 42 50;
             --android-input: 55 55 57;
             --android-ring: 39 42 50;
