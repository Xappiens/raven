import { useFrappeAuth, useFrappeGetCall, useFrappeGetDoc } from 'frappe-react-sdk'
import { FC, PropsWithChildren } from 'react'
import { createContext } from 'react'
<<<<<<< HEAD
import { User } from "../../types/User/User";
=======
import { Outlet } from 'react-router-dom'
import { UserSidebar } from '../../components/layout/Sidebar/UserSidebar'
>>>>>>> 425203f8

interface UserContextProps {
    isLoading: boolean,
    isValidating: boolean,
    currentUser: string,
    userData: User | undefined,
    login: (username: string, password: string) => Promise<void>,
    logout: () => Promise<void>,
    updateCurrentUser: VoidFunction,
}

export const UserContext = createContext<UserContextProps>({
    currentUser: '',
    userData: undefined,
    isLoading: false,
    isValidating: false,
    login: () => Promise.resolve(),
    logout: () => Promise.resolve(),
    updateCurrentUser: () => { },
})

export const UserProvider: FC<PropsWithChildren> = ({ children }) => {

    const { login, logout, isValidating, currentUser, error, updateCurrentUser } = useFrappeAuth()

    const { data } = useFrappeGetCall<User>('raven.channel_management.doctype.channel.channel.get_user_data', {
        user_id: currentUser
    })

    const isLoading = (currentUser === undefined || currentUser === null) && (error === null || error === undefined);

    return (
<<<<<<< HEAD
        <UserContext.Provider value={{ isLoading, updateCurrentUser, login, logout, currentUser: currentUser ?? "", userData: data, isValidating }}>
            {children}
=======
        <UserContext.Provider value={{ isLoading, updateCurrentUser, login, logout, currentUser: currentUser ?? "", isValidating }}>
            <UserSidebar>
                <Outlet />
            </UserSidebar>
>>>>>>> 425203f8
        </UserContext.Provider>
    )
}<|MERGE_RESOLUTION|>--- conflicted
+++ resolved
@@ -1,12 +1,9 @@
 import { useFrappeAuth, useFrappeGetCall, useFrappeGetDoc } from 'frappe-react-sdk'
 import { FC, PropsWithChildren } from 'react'
 import { createContext } from 'react'
-<<<<<<< HEAD
 import { User } from "../../types/User/User";
-=======
 import { Outlet } from 'react-router-dom'
 import { UserSidebar } from '../../components/layout/Sidebar/UserSidebar'
->>>>>>> 425203f8
 
 interface UserContextProps {
     isLoading: boolean,
@@ -39,15 +36,10 @@
     const isLoading = (currentUser === undefined || currentUser === null) && (error === null || error === undefined);
 
     return (
-<<<<<<< HEAD
         <UserContext.Provider value={{ isLoading, updateCurrentUser, login, logout, currentUser: currentUser ?? "", userData: data, isValidating }}>
-            {children}
-=======
-        <UserContext.Provider value={{ isLoading, updateCurrentUser, login, logout, currentUser: currentUser ?? "", isValidating }}>
             <UserSidebar>
                 <Outlet />
             </UserSidebar>
->>>>>>> 425203f8
         </UserContext.Provider>
     )
 }