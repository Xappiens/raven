<<<<<<< HEAD
import { Button, ButtonGroup, chakra, FormControl, FormErrorMessage, FormHelperText, FormLabel, HStack, Input, InputGroup, InputLeftElement, InputRightElement, Modal, ModalBody, ModalCloseButton, ModalContent, ModalFooter, ModalHeader, ModalOverlay, Stack, Switch, Text, useToast } from '@chakra-ui/react'
import { useFrappePostCall } from 'frappe-react-sdk'
import { useEffect } from 'react'
=======
import { Button, ButtonGroup, chakra, FormControl, FormErrorMessage, FormHelperText, FormLabel, HStack, Input, InputGroup, InputLeftElement, InputRightElement, Modal, ModalBody, ModalCloseButton, ModalContent, ModalFooter, ModalHeader, ModalOverlay, Radio, RadioGroup, Stack, Switch, Text, useToast } from '@chakra-ui/react'
import { useFrappeCreateDoc } from 'frappe-react-sdk'
import { useEffect, useState } from 'react'
>>>>>>> 652ce96b
import { FormProvider, useForm } from 'react-hook-form'
import { BiGlobe, BiHash, BiLockAlt } from 'react-icons/bi'
import { useNavigate } from 'react-router-dom'
import { AlertBanner } from '../../layout/AlertBanner'

interface ChannelModalProps {
    isOpen: boolean,
    onClose: (refresh?: boolean) => void
}

interface ChannelCreationForm {
    channel_name: string,
    channel_description: string
    type: 'Public' | 'Private' | 'Open'
}

export const CreateChannelModal = ({ isOpen, onClose }: ChannelModalProps) => {

    const methods = useForm<ChannelCreationForm>({
        defaultValues: {
            type: 'Public'
        }
    })

    const { register, handleSubmit, watch, reset, formState: { errors } } = methods
    const { call: callChannelCreation, loading: creatingChannel, error: channelCreationError, reset: resetChannelCreation, result: resultantChannel } = useFrappePostCall<{ message: string }>('raven.raven_channel_management.doctype.raven_channel.raven_channel.create_channel')
    const toast = useToast()

    useEffect(() => {
        reset()
        resetChannelCreation()
    }, [isOpen, reset])

    const channelType = watch('type')
    const channel_name = watch('channel_name')

    let navigate = useNavigate()

    const onSubmit = (data: ChannelCreationForm) => {
        callChannelCreation({
            channel_name: data.channel_name,
            channel_description: data.channel_description,
            type: data.type
        }).then(result => {
            if (result) {
                toast({
                    title: "Channel Created",
                    status: "success",
                    duration: 2000,
                    isClosable: true
                })
                onClose(true)
                navigate(`/channel/${result.message}`)
            }
        }).catch((err) => {
            toast({
                title: "Error creating channel",
                description: err.message,
                status: "error",
                duration: 2000,
                isClosable: true
            })
        })
    }


    const handleClose = () => {
        //reset form on close
        reset()
        onClose()
    }

    const [channelTypeValue, setChannelTypeValue] = useState<'Public' | 'Private' | 'Open'>('Public')
    const setChannelType = (value: 'Public' | 'Private' | 'Open') => {
        setChannelTypeValue(value)
        methods.setValue('type', value)
    }

    return (
        <Modal isOpen={isOpen} onClose={onClose} size='lg'>
            <ModalOverlay />
            <ModalContent>
<<<<<<< HEAD
                <ModalHeader fontSize='2xl'>{channelType === 'Private' ? "Create a private channel" : "Create a channel"}</ModalHeader>
                <ModalCloseButton isDisabled={creatingChannel} />
=======
                <ModalHeader fontSize='2xl'>
                    {channelType === 'Private' && "Create a private channel"}
                    {channelType === 'Open' && "Create an open channel"}
                    {channelType === 'Public' && "Create a public channel"}
                </ModalHeader>
                <ModalCloseButton isDisabled={creatingDoc} />
>>>>>>> 652ce96b

                <FormProvider {...methods}>
                    <chakra.form onSubmit={handleSubmit(onSubmit)}>

                        <ModalBody>
                            <Stack spacing={8}>

                                <Text fontSize='sm' fontWeight='light'>
                                    Channels are where your team communicates. They are best when organized around a topic - #development, for example.
                                </Text>

                                <Stack spacing={6}>

                                    {channelCreationError ? <AlertBanner status='error' heading={channelCreationError.message}>A channel with same name already exists.</AlertBanner> : null}

                                    <FormControl isRequired isInvalid={!!errors.channel_name}>
                                        <FormLabel>Name</FormLabel>
                                        <InputGroup>
                                            <InputLeftElement
                                                pointerEvents='none'
                                                children={channelType === 'Private' && <BiLockAlt /> || channelType === 'Open' && <BiGlobe /> || channelType === 'Public' && <BiHash />}
                                            />
                                            <Input
                                                maxLength={50}
                                                autoFocus {...register('channel_name', {
                                                    required: "Please add channel name",
                                                    maxLength: 50,
                                                    pattern: {
                                                        // no special characters allowed
                                                        // cannot start with a space
<<<<<<< HEAD
                                                        value: /^[a-zA-Z0-9][a-zA-Z0-9]|-*$/,
                                                        message: "Channel name can only contain letters, numbers and hyphens."
                                                    }
                                                })}

=======
                                                        value: /^[a-zA-Z0-9][a-zA-Z0-9 ]*$/,
                                                        message: "Channel name can only contain letters and numbers"
                                                    }
                                                })}
>>>>>>> 652ce96b
                                                placeholder='e.g. testing' fontSize='sm' />
                                            <InputRightElement>
                                                <Text fontSize='sm' fontWeight='light' color='gray.500'>{50 - channel_name?.length}</Text>
                                            </InputRightElement>
                                        </InputGroup>
                                        <FormErrorMessage>{errors.channel_name?.message}</FormErrorMessage>
                                    </FormControl>

                                    <FormControl isInvalid={!!errors.channel_description}>
                                        <FormLabel>
                                            <HStack>
                                                <Text>Description</Text>
                                                <Text fontWeight='light' fontSize='sm'>(optional)</Text>
                                            </HStack>
                                        </FormLabel>
                                        <Input {...register('channel_description', { maxLength: 200 })} />
                                        <FormHelperText>What is this channel about?</FormHelperText>
                                        <FormErrorMessage>{errors.channel_description?.message}</FormErrorMessage>
                                    </FormControl>

                                    <FormControl>
                                        <Stack>
                                            <FormLabel htmlFor='email-alerts' mb='0'>
                                                Channel Type
                                            </FormLabel>
                                            <RadioGroup id='type' onChange={setChannelType} value={channelTypeValue}>
                                                <Stack direction='row'>
                                                    <Radio value='Public'>Public</Radio>
                                                    <Radio value='Private'>Private</Radio>
                                                    <Radio value='Open'>Open</Radio>
                                                </Stack>
                                            </RadioGroup>
                                            {channelType === 'Private' &&
                                                <Text fontSize='xs' fontWeight='light'>
                                                    <strong>This cannot be undone.</strong>
                                                    When a channel is set to private, it can only be viewed or joined by invitation.
                                                    A private channel cannot be made public later on.
                                                </Text>
                                            }
                                            {channelType === 'Public' &&
                                                <Text fontSize='xs' fontWeight='light'>
                                                    When a channel is set to public, anyone can join the channel and read messages, but only members can post messages.
                                                </Text>
                                            }
                                            {channelType === 'Open' &&
                                                <Text fontSize='xs' fontWeight='light'>
                                                    When a channel is set to open, everyone is a member.
                                                </Text>
                                            }
                                        </Stack>
                                    </FormControl>
                                </Stack>
                            </Stack>

                        </ModalBody>

                        <ModalFooter>
                            <ButtonGroup>
                                <Button variant='ghost' onClick={handleClose} isDisabled={creatingChannel}>Cancel</Button>
                                <Button colorScheme='blue' type='submit' isLoading={creatingChannel}>Save</Button>
                            </ButtonGroup>
                        </ModalFooter>

                    </chakra.form>
                </FormProvider>

            </ModalContent>
        </Modal>
    )
}<|MERGE_RESOLUTION|>--- conflicted
+++ resolved
@@ -1,12 +1,6 @@
-<<<<<<< HEAD
-import { Button, ButtonGroup, chakra, FormControl, FormErrorMessage, FormHelperText, FormLabel, HStack, Input, InputGroup, InputLeftElement, InputRightElement, Modal, ModalBody, ModalCloseButton, ModalContent, ModalFooter, ModalHeader, ModalOverlay, Stack, Switch, Text, useToast } from '@chakra-ui/react'
-import { useFrappePostCall } from 'frappe-react-sdk'
-import { useEffect } from 'react'
-=======
 import { Button, ButtonGroup, chakra, FormControl, FormErrorMessage, FormHelperText, FormLabel, HStack, Input, InputGroup, InputLeftElement, InputRightElement, Modal, ModalBody, ModalCloseButton, ModalContent, ModalFooter, ModalHeader, ModalOverlay, Radio, RadioGroup, Stack, Switch, Text, useToast } from '@chakra-ui/react'
-import { useFrappeCreateDoc } from 'frappe-react-sdk'
+import { useFrappePostCall, useFrappeCreateDoc } from 'frappe-react-sdk'
 import { useEffect, useState } from 'react'
->>>>>>> 652ce96b
 import { FormProvider, useForm } from 'react-hook-form'
 import { BiGlobe, BiHash, BiLockAlt } from 'react-icons/bi'
 import { useNavigate } from 'react-router-dom'
@@ -89,18 +83,12 @@
         <Modal isOpen={isOpen} onClose={onClose} size='lg'>
             <ModalOverlay />
             <ModalContent>
-<<<<<<< HEAD
-                <ModalHeader fontSize='2xl'>{channelType === 'Private' ? "Create a private channel" : "Create a channel"}</ModalHeader>
-                <ModalCloseButton isDisabled={creatingChannel} />
-=======
                 <ModalHeader fontSize='2xl'>
                     {channelType === 'Private' && "Create a private channel"}
                     {channelType === 'Open' && "Create an open channel"}
                     {channelType === 'Public' && "Create a public channel"}
                 </ModalHeader>
                 <ModalCloseButton isDisabled={creatingDoc} />
->>>>>>> 652ce96b
-
                 <FormProvider {...methods}>
                     <chakra.form onSubmit={handleSubmit(onSubmit)}>
 
@@ -130,18 +118,10 @@
                                                     pattern: {
                                                         // no special characters allowed
                                                         // cannot start with a space
-<<<<<<< HEAD
                                                         value: /^[a-zA-Z0-9][a-zA-Z0-9]|-*$/,
                                                         message: "Channel name can only contain letters, numbers and hyphens."
                                                     }
                                                 })}
-
-=======
-                                                        value: /^[a-zA-Z0-9][a-zA-Z0-9 ]*$/,
-                                                        message: "Channel name can only contain letters and numbers"
-                                                    }
-                                                })}
->>>>>>> 652ce96b
                                                 placeholder='e.g. testing' fontSize='sm' />
                                             <InputRightElement>
                                                 <Text fontSize='sm' fontWeight='light' color='gray.500'>{50 - channel_name?.length}</Text>
