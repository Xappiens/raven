import { HStack, Icon, useBoolean } from "@chakra-ui/react"
import { SidebarGroup, SidebarGroupItem, SidebarGroupLabel, SidebarGroupList, SidebarItem, SidebarItemLabel } from "../../layout/Sidebar"
import { SidebarBadge, SidebarViewMoreButton } from "../../layout/Sidebar/SidebarComp"
import { CreateChannelButton } from "./CreateChannelModal"
import { useContext, useMemo } from "react"
import { ChannelListContext, ChannelListContextType, ChannelListItem, UnreadCountData } from "../../../utils/channel/ChannelListProvider"
import { getChannelIcon } from "@/utils/layout/channelIcon"

export const ChannelList = ({ unread_count }: { unread_count?: UnreadCountData }) => {

    const { sidebar_channels, mutate } = useContext(ChannelListContext) as ChannelListContextType

    const [showData, { toggle }] = useBoolean(true)

    return (
        <>
            <SidebarGroup spacing={1}>
                <SidebarGroupItem px='2'>
                    <SidebarViewMoreButton onClick={toggle} />
                    <HStack w='full' justifyContent='space-between'>
                        <SidebarGroupLabel>Channels</SidebarGroupLabel>
                        {!showData && unread_count && unread_count.total_unread_count_in_channels > 0 && <SidebarBadge>{unread_count.total_unread_count_in_channels}</SidebarBadge>}
                    </HStack>
                </SidebarGroupItem>
                <SidebarGroup>
                    <SidebarGroupList>
                        <SidebarGroupList>
<<<<<<< HEAD
                            {showData && channels.filter((channel) => channel.is_archived == 0).map((channel) => <ChannelItem
=======
                            {showData && sidebar_channels.map((channel) => <ChannelItem
>>>>>>> 69f81a8e
                                channel={channel}
                                unreadCount={unread_count?.channels ?? []}
                                key={channel.name} />)}
                        </SidebarGroupList>
                        <CreateChannelButton updateChannelList={mutate} />
                    </SidebarGroupList>
                </SidebarGroup>
            </SidebarGroup>
        </>
    )
}

const ChannelItem = ({ channel, unreadCount }: { channel: ChannelListItem, unreadCount: UnreadCountData['channels'] }) => {

    const unreadCountForChannel = useMemo(() => unreadCount.find((unread) => unread.name == channel.name)?.unread_count, [channel.name, unreadCount])

    const icon = useMemo(() => getChannelIcon(channel.type), [channel.type])

    return (
        <SidebarItem to={channel.name}>
            <Icon fontSize={'md'} as={icon} />
            <HStack justifyContent='space-between' w='100%'>
                <SidebarItemLabel fontWeight={unreadCountForChannel ? 'bold' : 'normal'}>{channel.channel_name}</SidebarItemLabel>
                <SidebarBadge hidden={!unreadCountForChannel}>{unreadCountForChannel}</SidebarBadge>
            </HStack>
        </SidebarItem>
    )

}<|MERGE_RESOLUTION|>--- conflicted
+++ resolved
@@ -8,9 +8,11 @@
 
 export const ChannelList = ({ unread_count }: { unread_count?: UnreadCountData }) => {
 
-    const { sidebar_channels, mutate } = useContext(ChannelListContext) as ChannelListContextType
+    const { channels, mutate } = useContext(ChannelListContext) as ChannelListContextType
 
     const [showData, { toggle }] = useBoolean(true)
+
+    const filteredChannels = useMemo(() => channels.filter((channel) => channel.is_archived == 0), [channels])
 
     return (
         <>
@@ -25,11 +27,7 @@
                 <SidebarGroup>
                     <SidebarGroupList>
                         <SidebarGroupList>
-<<<<<<< HEAD
-                            {showData && channels.filter((channel) => channel.is_archived == 0).map((channel) => <ChannelItem
-=======
-                            {showData && sidebar_channels.map((channel) => <ChannelItem
->>>>>>> 69f81a8e
+                            {showData && filteredChannels.map((channel) => <ChannelItem
                                 channel={channel}
                                 unreadCount={unread_count?.channels ?? []}
                                 key={channel.name} />)}
