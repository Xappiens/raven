import { useDisclosure } from "@chakra-ui/react"
import { useFrappeGetCall } from "frappe-react-sdk"
import { BiGlobe, BiHash } from "react-icons/bi"
import { BiLockAlt } from "react-icons/bi"
import { IoAdd } from "react-icons/io5"
import { useFrappeEventListener } from "../../../hooks/useFrappeEventListener"
import { ChannelData } from "../../../types/Channel/Channel"
import { AlertBanner } from "../../layout/AlertBanner"
import { SidebarGroup, SidebarGroupItem, SidebarGroupLabel, SidebarGroupList, SidebarIcon, SidebarItem, SidebarItemLabel } from "../../layout/Sidebar"
import { SidebarButtonItem } from "../../layout/Sidebar/SidebarComp"
import { CreateChannelModal } from "./CreateChannelModal"

export const ChannelList = () => {

    const { data, error, mutate } = useFrappeGetCall<{ message: ChannelData[] }>("raven.raven_channel_management.doctype.raven_channel.raven_channel.get_channel_list")

    const handleClose = (refresh?: boolean) => {
        if (refresh) {
            mutate()
            onClose()
        } else {
            onClose()
        }
    }

    useFrappeEventListener('channel_list_updated', () => {
        mutate()
    })

    const { isOpen, onOpen, onClose } = useDisclosure()

    if (error) {
        <AlertBanner status="error" heading={error.message}>{error.httpStatus} - {error.httpStatusText}</AlertBanner>
    }

    return (
        <>
            <SidebarGroup>
                <SidebarGroupItem>
                    <SidebarGroupLabel>Channels</SidebarGroupLabel>
                </SidebarGroupItem>
                <SidebarGroupList>
                    {data?.message.filter((channel) => channel.is_direct_message === 0).map((channel) => (
                        <SidebarItem to={channel.name} key={channel.name}>
<<<<<<< HEAD
                            <SidebarIcon>{channel.type === "Private" ? <BiLockAlt /> : <BiHash />}</SidebarIcon>
=======
                            <SidebarIcon>{channel.type === "Private" && <BiLockAlt /> || channel.type === "Public" && <BiHash /> || channel.type === "Open" && <BiGlobe />}</SidebarIcon>
>>>>>>> 652ce96b
                            <SidebarItemLabel>{channel.channel_name}</SidebarItemLabel>
                        </SidebarItem>
                    ))}
                    <SidebarButtonItem key={'create-channel'} onClick={onOpen}>
                        <SidebarIcon><IoAdd /></SidebarIcon>
                        <SidebarItemLabel>Add channel</SidebarItemLabel>
                    </SidebarButtonItem>
                </SidebarGroupList>
            </SidebarGroup>
            <CreateChannelModal isOpen={isOpen} onClose={handleClose} />
        </>
    )
}<|MERGE_RESOLUTION|>--- conflicted
+++ resolved
@@ -42,11 +42,7 @@
                 <SidebarGroupList>
                     {data?.message.filter((channel) => channel.is_direct_message === 0).map((channel) => (
                         <SidebarItem to={channel.name} key={channel.name}>
-<<<<<<< HEAD
-                            <SidebarIcon>{channel.type === "Private" ? <BiLockAlt /> : <BiHash />}</SidebarIcon>
-=======
                             <SidebarIcon>{channel.type === "Private" && <BiLockAlt /> || channel.type === "Public" && <BiHash /> || channel.type === "Open" && <BiGlobe />}</SidebarIcon>
->>>>>>> 652ce96b
                             <SidebarItemLabel>{channel.channel_name}</SidebarItemLabel>
                         </SidebarItem>
                     ))}
