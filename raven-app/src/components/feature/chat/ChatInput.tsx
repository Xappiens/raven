<<<<<<< HEAD
import { Box, IconButton, Stack } from "@chakra-ui/react"
import { useState } from "react"
import { RiSendPlaneFill } from "react-icons/ri"
import ReactQuill from "react-quill"
import 'react-quill/dist/quill.snow.css'
import './styles.css'
=======
import { chakra, Flex, IconButton, Input } from "@chakra-ui/react"
import { useFrappePostCall } from "frappe-react-sdk"
import { useContext, useState } from "react"
import { FormProvider, useForm } from "react-hook-form"
import { RiSendPlaneFill } from "react-icons/ri"
import { UserContext } from "../../../utils/auth/UserProvider"
import { ChannelContext } from "../../../utils/channel/ChannelContext"
import { useHotkeys } from "react-hotkeys-hook"
>>>>>>> 548c7463

interface ChatInputProps {
    addMessage: (text: string, user: string) => Promise<void>
}

export const ChatInput = ({ addMessage }: ChatInputProps) => {
    const { currentUser } = useContext(UserContext)
    const { channelID } = useContext(ChannelContext)

    const { call, loading, error, reset } = useFrappePostCall('raven.messaging.doctype.message.message.send_message')

    const [text, setText] = useState("")

<<<<<<< HEAD
    const handleChange = (value: string) => {
        setText(value)
    }
=======
    const { handleSubmit } = methods

    useHotkeys('enter', () => onSubmit(), {
        enabled: true,
        preventDefault: true,
        enableOnFormTags: true,
    })

    // console.log("text", text)
>>>>>>> 548c7463

    const onSubmit = async () => {
        await addMessage(text, "User 1")
        setText("")
    }

<<<<<<< HEAD
    const modules = {
        toolbar: [
            ['bold', 'italic', 'underline', 'strike', 'blockquote'],
            [{ 'list': 'ordered' }, { 'list': 'bullet' }],
            ['link']
        ],
=======
    const onSubmit = () => {
        call({
            user_id: currentUser,
            channel_id: channelID,
            text: text
        }).then(() =>
            addMessage(text, currentUser)
        ).then(() => {
            setText("")
        })
>>>>>>> 548c7463
    }

    const formats = [
        'bold', 'italic', 'underline', 'strike', 'blockquote',
        'list', 'bullet',
        'link'
    ]

    return (
        <Box border='1px' borderColor={'gray.500'} rounded='lg' boxShadow='base' position='relative'>
            <ReactQuill
                className="my-quill-editor"
                onChange={handleChange}
                value={text}
                placeholder={"Type a message..."}
                modules={modules}
                formats={formats} />
            <IconButton
                isDisabled={text.length === 0}
                style={{ position: 'absolute', bottom: '10px', right: '10px' }}
                colorScheme='blue'
                onClick={onSubmit}
                aria-label={"send message"}
                icon={<RiSendPlaneFill />}
                size='xs' />
        </Box>
    )
}<|MERGE_RESOLUTION|>--- conflicted
+++ resolved
@@ -1,26 +1,21 @@
-<<<<<<< HEAD
 import { Box, IconButton, Stack } from "@chakra-ui/react"
-import { useState } from "react"
+import { useState, useContext } from "react"
 import { RiSendPlaneFill } from "react-icons/ri"
 import ReactQuill from "react-quill"
 import 'react-quill/dist/quill.snow.css'
 import './styles.css'
-=======
-import { chakra, Flex, IconButton, Input } from "@chakra-ui/react"
 import { useFrappePostCall } from "frappe-react-sdk"
-import { useContext, useState } from "react"
-import { FormProvider, useForm } from "react-hook-form"
 import { RiSendPlaneFill } from "react-icons/ri"
 import { UserContext } from "../../../utils/auth/UserProvider"
 import { ChannelContext } from "../../../utils/channel/ChannelContext"
 import { useHotkeys } from "react-hotkeys-hook"
->>>>>>> 548c7463
 
 interface ChatInputProps {
     addMessage: (text: string, user: string) => Promise<void>
 }
 
 export const ChatInput = ({ addMessage }: ChatInputProps) => {
+
     const { currentUser } = useContext(UserContext)
     const { channelID } = useContext(ChannelContext)
 
@@ -28,12 +23,9 @@
 
     const [text, setText] = useState("")
 
-<<<<<<< HEAD
     const handleChange = (value: string) => {
         setText(value)
     }
-=======
-    const { handleSubmit } = methods
 
     useHotkeys('enter', () => onSubmit(), {
         enabled: true,
@@ -41,22 +33,6 @@
         enableOnFormTags: true,
     })
 
-    // console.log("text", text)
->>>>>>> 548c7463
-
-    const onSubmit = async () => {
-        await addMessage(text, "User 1")
-        setText("")
-    }
-
-<<<<<<< HEAD
-    const modules = {
-        toolbar: [
-            ['bold', 'italic', 'underline', 'strike', 'blockquote'],
-            [{ 'list': 'ordered' }, { 'list': 'bullet' }],
-            ['link']
-        ],
-=======
     const onSubmit = () => {
         call({
             user_id: currentUser,
@@ -67,8 +43,14 @@
         ).then(() => {
             setText("")
         })
->>>>>>> 548c7463
     }
+
+    const modules = {
+        toolbar: [
+            ['bold', 'italic', 'underline', 'strike', 'blockquote'],
+            [{ 'list': 'ordered' }, { 'list': 'bullet' }],
+            ['link']
+        ],
 
     const formats = [
         'bold', 'italic', 'underline', 'strike', 'blockquote',
