import { Avatar, Box, BoxProps, Button, HStack, Link, Stack, StackDivider, Text, Tooltip, useColorMode, useDisclosure } from "@chakra-ui/react"
import { useContext, useState } from "react"
import { User } from "../../../../types/User/User"
import { ChannelContext } from "../../../../utils/channel/ChannelProvider"
import { DateObjectToTimeString, DateObjectToFormattedDateStringWithoutYear } from "../../../../utils/operations"
import { MarkdownRenderer } from "../../markdown-viewer/MarkdownRenderer"
import { UserProfileDrawer } from "../../user-details/UserProfileDrawer"
import { ActionsPalette } from "../../message-action-palette/ActionsPalette"
import { useNavigate } from "react-router-dom";
import { MessageReactions } from "./MessageReactions"

interface ChatMessageProps extends BoxProps {
    name: string,
    user: string,
    timestamp: Date,
    text?: string | null,
    file?: string | null,
    image?: string | null,
    message_reactions?: string | null,
    isContinuation?: boolean | null,
    isSearchResult?: boolean,
<<<<<<< HEAD
    isArchived?: number
=======
    isArchived?: number,
>>>>>>> 5e955b12
    creation?: string
    channelName?: string
    channelID?: string,
    handleScroll?: (newState: boolean) => void
}

<<<<<<< HEAD
export const ChatMessage = ({ name, user, timestamp, text, image, file, isContinuation, isSearchResult, isArchived, creation, channelName, channelID, message_reactions, handleScroll, ...props }: ChatMessageProps) => {
=======
export const ChatMessage = ({ name, user, timestamp, text, isContinuation, isSearchResult, isArchived, creation, channelName, channelID, message_reactions, handleScroll, ...props }: ChatMessageProps) => {
>>>>>>> 5e955b12

    const { colorMode } = useColorMode()
    const textColor = colorMode === 'light' ? 'gray.800' : 'gray.50'
    const [showButtons, setShowButtons] = useState<{}>({ visibility: 'hidden' })

    const { channelMembers, users } = useContext(ChannelContext)
    const [selectedUser, setSelectedUser] = useState<User | null>(null)

    const navigate = useNavigate()

    const { isOpen: isUserProfileDetailsDrawerOpen, onOpen: onUserProfileDetailsDrawerOpen, onClose: onUserProfileDetailsDrawerClose } = useDisclosure()

    return (
        <Box
            pt={isContinuation ? 2 : 4}
            pb={2}
            px='2'
            zIndex={1}
            position={'relative'}
            _hover={{
                bg: colorMode === 'light' && 'gray.50' || 'gray.800',
                borderRadius: 'md'
            }}
            rounded='md'
            onMouseEnter={e => {
                setShowButtons({ visibility: 'visible' })
            }}
            onMouseLeave={e => {
                setShowButtons({ visibility: 'hidden' })
            }}
            {...props}>
            {isSearchResult && creation && <HStack pb={1.5} spacing={1}>
                <Text fontWeight='semibold' fontSize='sm'>{channelName ?? "Direct message"}</Text>
                <Text fontSize='small'>- {new Date(creation).toDateString()}</Text>
                <Link style={showButtons} color='blue.500' onClick={() => navigate(`/channel/${channelID}`)} pl={1}>{channelName ? <Text fontSize={'small'}>View Channel</Text> : <Text fontSize={'small'}>View Chat</Text>}</Link>
            </HStack>}
            {isContinuation
                ?
                <HStack spacing={3}>
                    <Tooltip hasArrow label={`${DateObjectToFormattedDateStringWithoutYear(timestamp)} at ${DateObjectToTimeString(timestamp)}`} placement='top' rounded='md'>
                        <Text pl='1' style={showButtons} fontSize={'xs'} color="gray.500" _hover={{ textDecoration: 'underline' }}>{DateObjectToTimeString(timestamp).split(' ')[0]}</Text>
                    </Tooltip>
                    <Stack spacing='1'>
                        {text && <MarkdownRenderer content={text} />}
                        <MessageReactions name={name} message_reactions={message_reactions} />
                    </Stack>
                </HStack>
                :
                <HStack spacing={2} alignItems='flex-start'>
                    <Avatar name={channelMembers?.[user]?.full_name ?? users?.[user]?.full_name ?? user} src={channelMembers?.[user]?.user_image ?? users?.[user]?.user_image} borderRadius={'md'} boxSize='36px' />
                    <Stack spacing='1'>
                        <HStack>
                            <HStack divider={<StackDivider />} align='flex-start'>
                                <Button variant='link' onClick={() => {
                                    setSelectedUser(channelMembers?.[user])
                                    onUserProfileDetailsDrawerOpen()
                                }}>
                                    <Text fontSize='sm' lineHeight={'0.9'} fontWeight="bold" as='span' color={textColor}>{channelMembers?.[user]?.full_name ?? users?.[user]?.full_name ?? user}</Text>
                                </Button>
                                <Tooltip hasArrow label={`${DateObjectToFormattedDateStringWithoutYear(timestamp)} at ${DateObjectToTimeString(timestamp)}`} placement='top' rounded='md'>
                                    <Text fontSize="xs" lineHeight={'0.9'} color="gray.500" _hover={{ textDecoration: 'underline' }}>{DateObjectToTimeString(timestamp)}</Text>
                                </Tooltip>
                            </HStack>
                        </HStack>
                        {text && <MarkdownRenderer content={text} />}
                        {message_reactions && <MessageReactions name={name} message_reactions={message_reactions} />}
                    </Stack>
                </HStack>
            }
            {handleScroll && <ActionsPalette name={name} text={text} user={user} showButtons={showButtons} handleScroll={handleScroll} />}
            {selectedUser && <UserProfileDrawer isOpen={isUserProfileDetailsDrawerOpen} onClose={onUserProfileDetailsDrawerClose} user={selectedUser} />}
        </Box>
    )
}<|MERGE_RESOLUTION|>--- conflicted
+++ resolved
@@ -19,22 +19,15 @@
     message_reactions?: string | null,
     isContinuation?: boolean | null,
     isSearchResult?: boolean,
-<<<<<<< HEAD
     isArchived?: number
-=======
-    isArchived?: number,
->>>>>>> 5e955b12
     creation?: string
     channelName?: string
     channelID?: string,
     handleScroll?: (newState: boolean) => void
 }
 
-<<<<<<< HEAD
-export const ChatMessage = ({ name, user, timestamp, text, image, file, isContinuation, isSearchResult, isArchived, creation, channelName, channelID, message_reactions, handleScroll, ...props }: ChatMessageProps) => {
-=======
+
 export const ChatMessage = ({ name, user, timestamp, text, isContinuation, isSearchResult, isArchived, creation, channelName, channelID, message_reactions, handleScroll, ...props }: ChatMessageProps) => {
->>>>>>> 5e955b12
 
     const { colorMode } = useColorMode()
     const textColor = colorMode === 'light' ? 'gray.800' : 'gray.50'
