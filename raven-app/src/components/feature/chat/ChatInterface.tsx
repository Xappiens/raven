--- conflicted
+++ resolved
@@ -33,8 +33,7 @@
         start_after: 0,
         limit: 20
     })
-<<<<<<< HEAD
-=======
+
     const lastMessage = useMemo(() => {
         if (data) {
             return Object.keys(data.message)[0]
@@ -65,7 +64,6 @@
         document.getElementById('scrollable-stack')?.addEventListener("scroll", handelInfiniteScroll)
         return () => document.getElementById('scrollable-stack')?.removeEventListener("scroll", handelInfiniteScroll)
     }, [])
->>>>>>> dc31ccc2
 
     const { colorMode } = useColorMode()
 
@@ -216,7 +214,6 @@
                     </Stack>
                 </Box>}
             </Stack>
-<<<<<<< HEAD
             {activeUsers?.message && <ViewChannelDetailsModal
                 isOpen={isViewDetailsModalOpen}
                 onClose={onViewDetailsModalClose}
@@ -228,12 +225,6 @@
                 isOpen={isCommandPaletteOpen}
                 onClose={onCommandPaletteClose}
                 onToggle={onCommandPaletteToggle} />
-=======
-            {activeUsers?.message &&
-                <ViewChannelDetailsModal isOpen={isViewDetailsModalOpen} onClose={onViewDetailsModalClose} activeUsers={activeUsers.message} />}
-            <AddChannelMemberModal isOpen={isOpen} onClose={onClose} />
-            <CommandPalette isOpen={isCommandPaletteOpen} onClose={onCommandPaletteClose} onToggle={onCommandPaletteToggle} />
->>>>>>> dc31ccc2
         </>
     )
 
