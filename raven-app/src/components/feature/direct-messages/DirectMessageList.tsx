--- conflicted
+++ resolved
@@ -95,16 +95,13 @@
             <UserAvatar src={userData?.user_image}
                 alt={userData?.full_name}
                 isBot={userData?.type === 'Bot'}
-<<<<<<< HEAD
                 isActive={isActive}
                 size={{
                     initial: '2',
                     md: '1'
-                }} />
-=======
+                }}
                 availabilityStatus={userData?.availability_status}
-                isActive={isActive} size='1' />
->>>>>>> 6e06840b
+                 />
         </SidebarIcon>
         <Flex justify='between' width='100%'>
             <Text size={{
@@ -168,15 +165,12 @@
         isLoading={isLoading}
         onClick={onButtonClick}>
         <SidebarIcon>
-<<<<<<< HEAD
             <UserAvatar src={user.user_image} alt={user.full_name} isActive={isActive} isBot={user?.type === 'Bot'}
                 size={{
                     initial: '2',
                     md: '1'
-                }} />
-=======
-            <UserAvatar src={user.user_image} alt={user.full_name} isActive={isActive} availabilityStatus={user.availability_status} isBot={user?.type === 'Bot'} />
->>>>>>> 6e06840b
+                }}
+              availabilityStatus={user.availability_status}/>
         </SidebarIcon>
         <Flex justify='between' width='100%'>
             <Text size={{
