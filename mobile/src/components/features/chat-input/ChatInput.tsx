--- conflicted
+++ resolved
@@ -1,12 +1,9 @@
 import { useFrappePostCall } from 'frappe-react-sdk'
-import { useRef, useState } from 'react'
+import { useCallback, useRef, useState } from 'react'
 import { FileUploadModal } from './FileUploadModal';
 import { Tiptap } from './Tiptap';
-<<<<<<< HEAD
-=======
 import { AiOutlinePaperClip } from 'react-icons/ai';
 import { Haptics, ImpactStyle } from '@capacitor/haptics';
->>>>>>> a53379d6
 
 type Props = {
     channelID: string,
