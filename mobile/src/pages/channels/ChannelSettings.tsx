--- conflicted
+++ resolved
@@ -1,16 +1,9 @@
-<<<<<<< HEAD
 import { AddChannelMembersButton, ViewChannelMembersButton } from "@/components/features/channels/channel-members"
-import { ArchiveChannelButton } from "@/components/features/channels/archive-channel"
-import { IonBackButton, IonButtons, IonContent, IonHeader, IonList, IonPage, IonTitle, IonToolbar } from "@ionic/react"
-import { useRef } from "react"
-=======
-import { AddChannelMembers } from "@/components/features/channels"
 import { ArchiveChannelButton } from "@/components/features/channels/ArchiveChannel"
 import { DeleteChannelButton } from "@/components/features/channels/DeleteChannel"
 import { IonBackButton, IonButtons, IonContent, IonHeader, IonItem, IonItemDivider, IonItemGroup, IonLabel, IonList, IonListHeader, IonPage, IonTitle, IonToolbar } from "@ionic/react"
 import { useRef, useState } from "react"
 import { IoPersonAdd } from "react-icons/io5"
->>>>>>> 2820013d
 import { useParams } from "react-router-dom"
 
 export const ChannelSettings = () => {
@@ -33,19 +26,8 @@
             <IonContent fullscreen={true}>
                 <IonList>
 
-<<<<<<< HEAD
                     <ViewChannelMembersButton pageRef={pageRef} channelID={channelID} />
                     <AddChannelMembersButton pageRef={pageRef} channelID={channelID} />
-                    <ArchiveChannelButton channelID={channelID} />
-=======
-                    <IonItem lines="full" button onClick={() => setIsOpen(true)}>
-                        <div slot='start'>
-                            <IoPersonAdd size='18' color='var(--ion-color-medium)' />
-                        </div>
-                        <IonLabel color='medium'>
-                            Add Members
-                        </IonLabel>
-                    </IonItem>
                     <IonItemGroup className="py-2">
                         <IonItemDivider className="bg-transparent text-sm text-zinc-300 pt-2">
                             <IonLabel>Channel Management</IonLabel>
@@ -53,7 +35,6 @@
                         <ArchiveChannelButton channelID={channelID} />
                         <DeleteChannelButton channelID={channelID} />
                     </IonItemGroup>
->>>>>>> 2820013d
 
                 </IonList>
             </IonContent>
