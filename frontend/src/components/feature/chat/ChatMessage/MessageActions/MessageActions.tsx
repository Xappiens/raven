--- conflicted
+++ resolved
@@ -15,16 +15,13 @@
 
 export interface MessageContextMenuProps {
     message?: Message | null,
-    onDelete: VoidFunction
+    onDelete: VoidFunction,
     onEdit: VoidFunction,
     onReply: VoidFunction,
     onForward: VoidFunction,
-<<<<<<< HEAD
-    onCreateThread?: VoidFunction
-=======
-    onViewReaction?: VoidFunction
-    onAttachDocument: VoidFunction
->>>>>>> c1a632e7
+    onCreateThread?: VoidFunction,
+    onViewReaction?: VoidFunction,
+    onAttachDocument: VoidFunction,
 }
 export const MessageContextMenu = ({ message, onDelete, onEdit, onReply, onForward, onAttachDocument, onViewReaction }: MessageContextMenuProps) => {
 
