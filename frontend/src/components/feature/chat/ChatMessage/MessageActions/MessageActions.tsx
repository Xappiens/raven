--- conflicted
+++ resolved
@@ -19,15 +19,9 @@
     onEdit: VoidFunction,
     onReply: VoidFunction,
     onForward: VoidFunction,
-<<<<<<< HEAD
-    onCreateThread?: VoidFunction,
-    onViewReaction?: VoidFunction,
-    onAttachDocument: VoidFunction,
-=======
     onViewReaction?: VoidFunction,
     onAttachDocument: VoidFunction,
     showThreadButton?: boolean
->>>>>>> a866df72
 }
 export const MessageContextMenu = ({ message, onDelete, onEdit, onReply, onForward, showThreadButton, onAttachDocument, onViewReaction }: MessageContextMenuProps) => {
 
