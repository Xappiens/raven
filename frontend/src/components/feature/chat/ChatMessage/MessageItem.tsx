import { Avatar, Badge, Box, BoxProps, ContextMenu, Flex, HoverCard, Link, Text, Theme } from '@radix-ui/themes'
import { Message, MessageBlock } from '../../../../../../types/Messaging/Message'
import { MessageContextMenu } from './MessageActions/MessageActions'
import { DateTooltip, DateTooltipShort } from './Renderers/DateTooltip'
import { clsx } from 'clsx'
import { UserAvatar, getInitials } from '@/components/common/UserAvatar'
import { useGetUser } from '@/hooks/useGetUser'
import { useIsUserActive } from '@/hooks/useIsUserActive'
import { UserFields } from '@/utils/users/UserListProvider'
import { BsFillCircleFill } from 'react-icons/bs'
import { MessageReactions } from './MessageReactions'
import { ImageMessageBlock } from './Renderers/ImageMessage'
import { FileMessageBlock } from './Renderers/FileMessage'
import { PollMessageBlock } from './Renderers/PollMessage'
import { TiptapRenderer } from './Renderers/TiptapRenderer/TiptapRenderer'
import { QuickActions } from './MessageActions/QuickActions/QuickActions'
import { memo, useMemo, useState } from 'react'
import { ReplyMessageBox } from './ReplyMessageBox/ReplyMessageBox'
import { generateAvatarColor } from '../../selectDropdowns/GenerateAvatarColor'
import { DoctypeLinkRenderer } from './Renderers/DoctypeLinkRenderer'
import { useDebounce } from '@/hooks/useDebounce'
import { RiPushpinFill, RiRobot2Fill, RiShareForwardFill } from 'react-icons/ri'
import { useIsDesktop } from '@/hooks/useMediaQuery'
import { useDoubleTap } from 'use-double-tap'
import useOutsideClick from '@/hooks/useOutsideClick'
import { getStatusText } from '../../userSettings/AvailabilityStatus/SetUserAvailabilityMenu'
import { ThreadMessage } from './Renderers/ThreadMessage'
import OnLeaveBadge from '@/components/common/UserLeaveBadge'
import { LeftRightLayout } from './LeftRightLayout/LeftRightLayout'

interface MessageBlockProps {
    message: Message,
    setDeleteMessage: (message: Message) => void,
    setEditMessage: (message: Message) => void,
    replyToMessage: (message: Message) => void,
    forwardMessage: (message: Message) => void,
    onReplyMessageClick: (messageID: string) => void,
    onAttachDocument: (message: Message) => void,
    isHighlighted?: boolean,
    setReactionMessage: (message: Message) => void,
    showThreadButton?: boolean
}

export const MessageItem = ({ message, setDeleteMessage, isHighlighted, onReplyMessageClick, setEditMessage, replyToMessage, forwardMessage, onAttachDocument, setReactionMessage, showThreadButton = true }: MessageBlockProps) => {

    const { name, owner: userID, is_bot_message, bot, creation: timestamp, message_reactions, is_continuation, linked_message, replied_message_details } = message

    const { user, isActive } = useGetUserDetails(is_bot_message && bot ? bot : userID)

    const onDelete = () => {
        setDeleteMessage(message)
    }

    const onEdit = () => {
        setEditMessage(message)
    }

    const onReply = () => {
        replyToMessage(message)
    }

    const onForward = () => {
        forwardMessage(message)
    }

    const onAttachToDocument = () => {
        onAttachDocument(message)
    }

    const onViewReaction = () => {
        setReactionMessage(message)
    }

    const isDesktop = useIsDesktop()

    const [isHovered, setIsHovered] = useState(false)
    const isHoveredDebounced = useDebounce(isHovered, isDesktop ? 400 : 200)

    const onMouseEnter = () => {
        if (isDesktop) {
            setIsHovered(true)
        }
    }

    const onMouseLeave = () => {
        if (isDesktop) {
            setIsHovered(false)
        }
    }

    // For mobile, we want to show the quick actions on double tap
    const bind = useDoubleTap((event) => {
        if (!isDesktop)
            setIsHovered(!isHovered)
    });

    const ref = useOutsideClick(() => {
        if (!isDesktop)
            setIsHovered(false)
    });

    const replyMessageDetails = useMemo(() => {
        if (typeof replied_message_details === 'string') {
            return JSON.parse(replied_message_details)
        } else {
            return replied_message_details
        }
    }, [replied_message_details])

    const [isEmojiPickerOpen, setEmojiPickerOpen] = useState(false)

    // @ts-ignore
    const CHAT_STYLE = window.frappe?.boot?.chat_style ?? 'Simple'

    return (
        <>
            {CHAT_STYLE === 'Left-Right' ? <LeftRightLayout
                message={message}
                user={user}
                isActive={isActive}
                isHighlighted={isHighlighted}
                onReplyMessageClick={onReplyMessageClick}
                onDelete={onDelete}
                showThreadButton={showThreadButton}
                onEdit={onEdit}
                onReply={onReply}
                onForward={onForward}
                onViewReaction={onViewReaction}
                onAttachToDocument={onAttachToDocument}
            /> :
                <Box className='relative'>
                    {!message.is_continuation && message.is_thread ?
                        <div
                            className={`absolute 
                        border-l
                        border-b
                        border-gray-5 
                        h-[calc(100%-66px)] 
                        rounded-bl-lg
                        w-6
                        top-[42px] 
                        left-6 z-0`}>
                        </div> : null}
                    <ContextMenu.Root>
                        <ContextMenu.Trigger
                            {...bind}
                            ref={ref}
                            onMouseEnter={onMouseEnter}
                            onMouseLeave={onMouseLeave}
                            className={clsx(`group
                            sm:hover:bg-gray-2
                            active:bg-gray-2
                            sm:hover:transition-all
                            active:hover:transition-all
                            sm:hover:delay-100
                            active:hover:delay-100
                            select-none
                            sm:select-auto
                            sm:dark:hover:bg-gray-3
                            dark:active:bg-gray-4
                            data-[state=open]:bg-accent-2
                            dark:data-[state=open]:bg-gray-4
                            data-[state=open]:shadow-sm
                            transition-colors
                            px-1
                            py-1.5
                            sm:p-1.5
<<<<<<< HEAD
                            rounded-md`,
                        message.is_pinned === 1 ? 'bg-accent-2 dark:bg-gray-1' : '',
                        isHighlighted ? 'bg-yellow-50 hover:bg-yellow-50 dark:bg-yellow-300/20 dark:hover:bg-yellow-300/20' : !isDesktop && isHovered ? 'bg-gray-2 dark:bg-gray-3' : '', isEmojiPickerOpen ? 'bg-gray-2 dark:bg-gray-3' : '')}>
                    <Flex className='gap-2.5 sm:gap-3 items-start'>
                        <MessageLeftElement message={message} user={user} isActive={isActive} />
                        <Flex direction='column' className='gap-0.5' justify='center' width='100%'>
                            {!is_continuation ? <Flex align='center' gap='2' mt='-1'>
                                <UserHoverCard
                                    user={user}
                                    userID={userID}
                                    isActive={isActive} />
                                <DateTooltip timestamp={timestamp} />
                            </Flex>
                                : null}
                            {/* Message content goes here */}
                            {message.is_forwarded === 1 && <Flex className='text-gray-10 text-xs' gap={'1'} align={'center'}><RiShareForwardFill size='12' /> forwarded</Flex>}
                            {message.is_pinned === 1 && <Flex className='text-accent-9 text-xs' gap={'1'} align={'center'}><RiPushpinFill size='12' /> Pinned</Flex>}
                            {/* If it's a reply, then show the linked message */}
                            {linked_message && replied_message_details && <ReplyMessageBox
                                className='sm:min-w-[32rem] cursor-pointer mb-1'
                                role='button'
                                onClick={() => onReplyMessageClick(linked_message)}
                                message={replyMessageDetails} />
                            }

                            { /* Show message according to type */}

                            <MessageContent
                                message={message}
                                user={user}
                            />

                            {message.link_doctype && message.link_document && <Box className={clsx(message.is_continuation ? 'ml-0.5' : '-ml-0.5')}>
                                <DoctypeLinkRenderer doctype={message.link_doctype} docname={message.link_document} />
                            </Box>}
                            {message.is_edited === 1 && <Text size='1' className='text-gray-10'>(edited)</Text>}
                            {message_reactions?.length &&
                                <MessageReactions
                                    messageID={name}
                                    message_reactions={message_reactions}
                                />
                            }

                            {message.is_thread === 1 ? <ThreadMessage thread={message} /> : null}


                        </Flex>
                        {(isHoveredDebounced || isEmojiPickerOpen) &&
                            <QuickActions
                                message={message}
                                onDelete={onDelete}
                                isEmojiPickerOpen={isEmojiPickerOpen}
                                setIsEmojiPickerOpen={setEmojiPickerOpen}
                                onEdit={onEdit}
                                onReply={onReply}
                                onForward={onForward}
                                showThreadButton={showThreadButton}
                                onAttachDocument={onAttachToDocument}
                            />
                        }
                    </Flex>
=======
                            rounded-md`, isHighlighted ? 'bg-yellow-50 hover:bg-yellow-50 dark:bg-yellow-300/20 dark:hover:bg-yellow-300/20' : !isDesktop && isHovered ? 'bg-gray-2 dark:bg-gray-3' : '', isEmojiPickerOpen ? 'bg-gray-2 dark:bg-gray-3' : '')}>
                            <Flex className='gap-2.5 sm:gap-3 items-start'>
                                <MessageLeftElement message={message} user={user} isActive={isActive} />
                                <Flex direction='column' className='gap-0.5 w-[90%]' justify='center'>
                                    {!is_continuation ? <Flex align='center' gap='2' mt='-1'>
                                        <UserHoverCard
                                            user={user}
                                            userID={userID}
                                            isActive={isActive} />
                                        <DateTooltip timestamp={timestamp} />
                                    </Flex>
                                        : null}
                                    {/* Message content goes here */}
                                    {message.is_forwarded === 1 && <Flex className='text-gray-10 text-xs' gap={'1'} align={'center'}><RiShareForwardFill size='12' /> forwarded</Flex>}
                                    {/* If it's a reply, then show the linked message */}
                                    {linked_message && replied_message_details && <ReplyMessageBox
                                        className='sm:min-w-[32rem] cursor-pointer mb-1'
                                        role='button'
                                        onClick={() => onReplyMessageClick(linked_message)}
                                        message={replyMessageDetails} />
                                    }

                                    { /* Show message according to type */}

                                    <MessageContent
                                        message={message}
                                        user={user}
                                    />

                                    {message.link_doctype && message.link_document && <Box className={clsx(message.is_continuation ? 'ml-0.5' : '-ml-0.5')}>
                                        <DoctypeLinkRenderer doctype={message.link_doctype} docname={message.link_document} />
                                    </Box>}
                                    {message.is_edited === 1 && <Text size='1' className='text-gray-10'>(edited)</Text>}
                                    {message_reactions?.length &&
                                        <MessageReactions
                                            messageID={name}
                                            message_reactions={message_reactions}
                                        />
                                    }

                                    {message.is_thread === 1 ? <ThreadMessage thread={message} /> : null}
                                </Flex>
                                {(isHoveredDebounced || isEmojiPickerOpen) &&
                                    <QuickActions
                                        message={message}
                                        onDelete={onDelete}
                                        isEmojiPickerOpen={isEmojiPickerOpen}
                                        setIsEmojiPickerOpen={setEmojiPickerOpen}
                                        onEdit={onEdit}
                                        onReply={onReply}
                                        onForward={onForward}
                                        showThreadButton={showThreadButton}
                                        onAttachDocument={onAttachToDocument}
                                    />
                                }
                            </Flex>
>>>>>>> 1b0d5131

                        </ContextMenu.Trigger>

                        <MessageContextMenu
                            message={message}
                            onDelete={onDelete}
                            showThreadButton={showThreadButton}
                            onEdit={onEdit}
                            onReply={onReply}
                            onForward={onForward}
                            onViewReaction={onViewReaction}
                            onAttachDocument={onAttachToDocument}
                        />
                    </ContextMenu.Root>
                </Box>}
        </>
    )
}

type MessageLeftElementProps = BoxProps & {
    message: MessageBlock['data'],
    user?: UserFields,
    isActive?: boolean
}
const MessageLeftElement = ({ message, className, user, isActive, ...props }: MessageLeftElementProps) => {

    // If it's a continuation, then show the timestamp

    // Else, show the avatar
    return <Box className={clsx(message.is_continuation ? 'invisible group-hover:visible flex items-center w-[38px] sm:w-[34px]' : '', className)} {...props}>
        {message.is_continuation ?
            <Box className='-mt-0.5'>
                <DateTooltipShort timestamp={message.creation} />
            </Box>

            : <MessageSenderAvatar userID={message.owner} user={user} isActive={isActive} />
        }
    </Box>

}

export const useGetUserDetails = (userID: string) => {

    const user = useGetUser(userID)

    const isActive = useIsUserActive(userID)

    return { user, isActive }
}

interface UserProps {
    user?: UserFields
    userID: string,
    isActive?: boolean
}
export const MessageSenderAvatar = memo(({ user, userID, isActive = false }: UserProps) => {

    const alt = user?.full_name ?? userID
    const isBot = user?.type === 'Bot'
    const color = useMemo(() => generateAvatarColor(user?.full_name ?? userID), [user?.full_name, userID])
    const availabilityStatus = user?.availability_status

    return <Theme accentColor={color}><span className="relative inline-block">
        <Avatar src={user?.user_image} alt={user?.full_name ?? userID} loading='lazy' fallback={getInitials(alt)} size={'2'} radius={'medium'} />

        {availabilityStatus && availabilityStatus === 'Away' &&
            <span className={clsx("absolute block translate-x-1/2 translate-y-1/2 transform rounded-full", 'bottom-0.5 right-0.5')}>
                <span className="block h-2 w-2 rounded-full border border-slate-2 bg-[#FFAA33] shadow-md" />
            </span>
        }

        {availabilityStatus && availabilityStatus === 'Do not disturb' &&
            <span className={clsx("absolute block translate-x-1/2 translate-y-1/2 transform rounded-full", 'bottom-0.5 right-0.5')}>
                <span className="block h-2 w-2 rounded-full border border-slate-2 bg-[#D22B2B] shadow-md" />
            </span>
        }

        {availabilityStatus !== 'Away' && availabilityStatus !== 'Do not disturb' && isActive &&
            <span className={clsx("absolute block translate-x-1/2 translate-y-1/2 transform rounded-full", 'bottom-0.5 right-0.5')}>
                <span className="block h-2 w-2 rounded-full border border-slate-2 bg-green-600 shadow-md" />
            </span>
        }

        {isBot && <span className="absolute block translate-x-1/2 translate-y-1/2 transform rounded-full bottom-0.5 right-0.5">
            <RiRobot2Fill className="text-accent-11 dark:text-accent-11" size="16px" />
        </span>}
    </span>
    </Theme>
})

export const UserHoverCard = memo(({ user, userID, isActive }: UserProps) => {

    const { isBot, fullName, userImage, availabilityStatus, customStatus } = useMemo(() => {
        return {
            fullName: user?.full_name ?? userID,
            availabilityStatus: user?.availability_status,
            customStatus: user?.custom_status,
            userImage: user?.user_image ?? '',
            isBot: user?.type === 'Bot'
        }
    }, [user, userID])
    return <HoverCard.Root>
        <HoverCard.Trigger>
            <Link className='text-gray-12 flex items-center gap-1' weight='medium' size='2'>
                {fullName} {isBot && <Badge color='gray' className='font-semibold px-1 py-0'>Bot</Badge>}
            </Link>
        </HoverCard.Trigger>
        <HoverCard.Content size='1'>
            <Flex gap='2' align='center'>
                <UserAvatar src={userImage} alt={fullName} size='4' isBot={isBot} />
                <Flex direction='column'>
                    <Flex gap='3' align='center'>
                        <Text className='text-gray-12' weight='bold' size='3'>{fullName}</Text>
                        {/* if availabilityStatus is set to 'Invisible', don't show the status */}
                        {availabilityStatus && availabilityStatus !== 'Invisible' && <Flex className='text-gray-10 text-xs flex gap-1 items-center'>
                            {getStatusText(availabilityStatus)}
                        </Flex>}
                        {/* only show user active status if the user has not explicitly set their availability status */}
                        {!availabilityStatus && isActive && <Flex gap='1' align='center'>
                            <BsFillCircleFill color={'green'} size='8' />
                            <Text className='text-gray-10' size='1'>Online</Text>
                        </Flex>}
                    </Flex>
                    {user && !isBot && <OnLeaveBadge userID={user.name} />}
                    {customStatus ? <Text className='text-gray-11' size='1'>{customStatus}</Text> : user && !isBot && <Text className='text-gray-11' size='1'>{user?.name}</Text>}
                </Flex>
            </Flex>
        </HoverCard.Content>
    </HoverCard.Root>
})
type MessageContentProps = BoxProps & {
    user?: UserFields
    message: Message,
}
export const MessageContent = ({ message, user, ...props }: MessageContentProps) => {

    return <Box {...props}>
        {message.text ? <TiptapRenderer message={{
            ...message,
            message_type: 'Text'
        }} user={user} showLinkPreview={message.hide_link_preview ? false : true} /> : null}
        {message.message_type === 'Image' && <ImageMessageBlock message={message} user={user} />}
        {message.message_type === 'File' && <FileMessageBlock message={message} user={user} />}
        {message.message_type === 'Poll' && <PollMessageBlock message={message} user={user} />}
    </Box>
}<|MERGE_RESOLUTION|>--- conflicted
+++ resolved
@@ -165,69 +165,6 @@
                             px-1
                             py-1.5
                             sm:p-1.5
-<<<<<<< HEAD
-                            rounded-md`,
-                        message.is_pinned === 1 ? 'bg-accent-2 dark:bg-gray-1' : '',
-                        isHighlighted ? 'bg-yellow-50 hover:bg-yellow-50 dark:bg-yellow-300/20 dark:hover:bg-yellow-300/20' : !isDesktop && isHovered ? 'bg-gray-2 dark:bg-gray-3' : '', isEmojiPickerOpen ? 'bg-gray-2 dark:bg-gray-3' : '')}>
-                    <Flex className='gap-2.5 sm:gap-3 items-start'>
-                        <MessageLeftElement message={message} user={user} isActive={isActive} />
-                        <Flex direction='column' className='gap-0.5' justify='center' width='100%'>
-                            {!is_continuation ? <Flex align='center' gap='2' mt='-1'>
-                                <UserHoverCard
-                                    user={user}
-                                    userID={userID}
-                                    isActive={isActive} />
-                                <DateTooltip timestamp={timestamp} />
-                            </Flex>
-                                : null}
-                            {/* Message content goes here */}
-                            {message.is_forwarded === 1 && <Flex className='text-gray-10 text-xs' gap={'1'} align={'center'}><RiShareForwardFill size='12' /> forwarded</Flex>}
-                            {message.is_pinned === 1 && <Flex className='text-accent-9 text-xs' gap={'1'} align={'center'}><RiPushpinFill size='12' /> Pinned</Flex>}
-                            {/* If it's a reply, then show the linked message */}
-                            {linked_message && replied_message_details && <ReplyMessageBox
-                                className='sm:min-w-[32rem] cursor-pointer mb-1'
-                                role='button'
-                                onClick={() => onReplyMessageClick(linked_message)}
-                                message={replyMessageDetails} />
-                            }
-
-                            { /* Show message according to type */}
-
-                            <MessageContent
-                                message={message}
-                                user={user}
-                            />
-
-                            {message.link_doctype && message.link_document && <Box className={clsx(message.is_continuation ? 'ml-0.5' : '-ml-0.5')}>
-                                <DoctypeLinkRenderer doctype={message.link_doctype} docname={message.link_document} />
-                            </Box>}
-                            {message.is_edited === 1 && <Text size='1' className='text-gray-10'>(edited)</Text>}
-                            {message_reactions?.length &&
-                                <MessageReactions
-                                    messageID={name}
-                                    message_reactions={message_reactions}
-                                />
-                            }
-
-                            {message.is_thread === 1 ? <ThreadMessage thread={message} /> : null}
-
-
-                        </Flex>
-                        {(isHoveredDebounced || isEmojiPickerOpen) &&
-                            <QuickActions
-                                message={message}
-                                onDelete={onDelete}
-                                isEmojiPickerOpen={isEmojiPickerOpen}
-                                setIsEmojiPickerOpen={setEmojiPickerOpen}
-                                onEdit={onEdit}
-                                onReply={onReply}
-                                onForward={onForward}
-                                showThreadButton={showThreadButton}
-                                onAttachDocument={onAttachToDocument}
-                            />
-                        }
-                    </Flex>
-=======
                             rounded-md`, isHighlighted ? 'bg-yellow-50 hover:bg-yellow-50 dark:bg-yellow-300/20 dark:hover:bg-yellow-300/20' : !isDesktop && isHovered ? 'bg-gray-2 dark:bg-gray-3' : '', isEmojiPickerOpen ? 'bg-gray-2 dark:bg-gray-3' : '')}>
                             <Flex className='gap-2.5 sm:gap-3 items-start'>
                                 <MessageLeftElement message={message} user={user} isActive={isActive} />
@@ -242,6 +179,7 @@
                                         : null}
                                     {/* Message content goes here */}
                                     {message.is_forwarded === 1 && <Flex className='text-gray-10 text-xs' gap={'1'} align={'center'}><RiShareForwardFill size='12' /> forwarded</Flex>}
+                                    {message.is_pinned === 1 && <Flex className='text-accent-9 text-xs' gap={'1'} align={'center'}><RiPushpinFill size='12' /> Pinned</Flex>}
                                     {/* If it's a reply, then show the linked message */}
                                     {linked_message && replied_message_details && <ReplyMessageBox
                                         className='sm:min-w-[32rem] cursor-pointer mb-1'
@@ -284,7 +222,6 @@
                                     />
                                 }
                             </Flex>
->>>>>>> 1b0d5131
 
                         </ContextMenu.Trigger>
 
