import { ChannelSpace } from "@/components/feature/chat/chat-space/ChannelSpace"
import { DirectMessageSpace } from "@/components/feature/chat/chat-space/DirectMessageSpace"
import { ErrorBanner } from "@/components/layout/AlertBanner"
import { FullPageLoader } from "@/components/layout/Loaders"
import { useCurrentChannelData } from "@/hooks/useCurrentChannelData"
import { useEffect } from "react"
import { Box, Grid } from '@radix-ui/themes'
import { Outlet, useLocation, useParams } from "react-router-dom"
import { useSWRConfig } from "frappe-react-sdk"
import { UnreadChannelCountItem, UnreadCountData } from "@/utils/channel/ChannelListProvider"
import { useIsMobile } from "@/hooks/useMediaQuery"

const ChatSpace = () => {

    // only if channelID is present render ChatSpaceArea component'
    const { channelID } = useParams<{ channelID: string }>()
    // const className = 'bg-white dark:from-accent-1 dark:to-95% dark:to-accent-2 dark:bg-gradient-to-b'
    return <div className="scroll-smooth">
        {channelID && <ChatSpaceArea channelID={channelID} />}
    </div>

}

export const Component = ChatSpace

const ChatSpaceArea = ({ channelID }: { channelID: string }) => {

    const { threadID } = useParams()

    const isMobile = useIsMobile()

    const { channel, error, isLoading } = useCurrentChannelData(channelID)
    const { mutate, cache } = useSWRConfig()

    const { state } = useLocation()

    useEffect(() => {

        // setting last visited channel in local storage
        localStorage.setItem("ravenLastChannel", channelID)

        const unread_count = cache.get('unread_channel_count')

        // If unread count is present
        if (unread_count?.data) {
            // If the user entered the channel without a base message
            if (!state?.baseMessage) {
                // Mutate the unread channel count to set the unread count of the current channel to 0
                //@ts-ignore
                mutate('unread_channel_count', (d: { message: UnreadCountData } | undefined) => {
                    if (d) {
                        const newChannels: UnreadChannelCountItem[] = d.message.channels.map(c => {
                            if (c.name === channelID)
                                return {
                                    ...c,
                                    unread_count: 0
                                }
                            return c
                        })

                        const total_unread_count_in_channels = newChannels.reduce((acc: number, c) => {
                            if (!c.user_id) {
                                return acc + c.unread_count
                            } else {
                                return acc
                            }
                        }, 0)

                        const total_unread_count_in_dms = newChannels.reduce((acc: number, c) => {
                            if (c.user_id) {
                                return acc + c.unread_count
                            } else {
                                return acc
                            }
                        }, 0)


                        return {
                            message: {
                                ...d.message,
                                channels: newChannels,
                                total_unread_count_in_channels,
                                total_unread_count_in_dms
                            }
                        }
                    }
                    else {
                        return d
                    }


                }, {
                    revalidate: false
                })
            }
        }

    }, [channelID, state?.baseMessage])

<<<<<<< HEAD
    return <Grid columns={threadID && !isMobile ? "2" : "1"} gap="2" rows="repeat(2, 64px)" width="auto">
=======
    return <Grid columns={threadID && !isMobile ? "2" : "1"} gap="2" rows="repeat(2, 64px)" width="auto" className="dark:bg-gray-2 bg-white h-screen">
>>>>>>> a866df72
        {threadID && isMobile ? null : <Box>
            {isLoading && <FullPageLoader />}
            <ErrorBanner error={error} />
            {channel ?
                channel.type === "dm" ?
                    <DirectMessageSpace channelData={channel.channelData} />
                    : <ChannelSpace channelData={channel.channelData} />
                : null}
        </Box>}
        <Outlet />
    </Grid>
}<|MERGE_RESOLUTION|>--- conflicted
+++ resolved
@@ -97,11 +97,7 @@
 
     }, [channelID, state?.baseMessage])
 
-<<<<<<< HEAD
-    return <Grid columns={threadID && !isMobile ? "2" : "1"} gap="2" rows="repeat(2, 64px)" width="auto">
-=======
     return <Grid columns={threadID && !isMobile ? "2" : "1"} gap="2" rows="repeat(2, 64px)" width="auto" className="dark:bg-gray-2 bg-white h-screen">
->>>>>>> a866df72
         {threadID && isMobile ? null : <Box>
             {isLoading && <FullPageLoader />}
             <ErrorBanner error={error} />
